/*
 * Copyright (C) 2009-2016 University of Freiburg
 *
 * This file is part of SMTInterpol.
 *
 * SMTInterpol is free software: you can redistribute it and/or modify
 * it under the terms of the GNU Lesser General Public License as published
 * by the Free Software Foundation, either version 3 of the License, or
 * (at your option) any later version.
 *
 * SMTInterpol is distributed in the hope that it will be useful,
 * but WITHOUT ANY WARRANTY; without even the implied warranty of
 * MERCHANTABILITY or FITNESS FOR A PARTICULAR PURPOSE.  See the
 * GNU Lesser General Public License for more details.
 *
 * You should have received a copy of the GNU Lesser General Public License
 * along with SMTInterpol.  If not, see <http://www.gnu.org/licenses/>.
 */
package de.uni_freiburg.informatik.ultimate.smtinterpol.interpolate;

import java.util.Collections;
import java.util.HashSet;
import java.util.Set;

import org.junit.Assert;
import org.junit.Test;
import org.junit.runner.RunWith;
import org.junit.runners.JUnit4;

import de.uni_freiburg.informatik.ultimate.logic.Annotation;
import de.uni_freiburg.informatik.ultimate.logic.ConstantTerm;
import de.uni_freiburg.informatik.ultimate.logic.Rational;
import de.uni_freiburg.informatik.ultimate.logic.Sort;
import de.uni_freiburg.informatik.ultimate.logic.Term;
import de.uni_freiburg.informatik.ultimate.logic.TermVariable;
import de.uni_freiburg.informatik.ultimate.logic.Theory;
import de.uni_freiburg.informatik.ultimate.smtinterpol.DefaultLogger;
import de.uni_freiburg.informatik.ultimate.smtinterpol.convert.Clausifier;
import de.uni_freiburg.informatik.ultimate.smtinterpol.smtlib2.SMTInterpol;

@RunWith(JUnit4.class)
public class InterpolatorTest {
	SMTInterpol mSolver;
	Clausifier mClausifier;
	Interpolator mInterpolator;
<<<<<<< HEAD
	
	Theory mTheory;
	
=======

	Theory mTheory;

>>>>>>> 12eee7d0
	Sort mReal;
	Term mA, mB, mS;

	public InterpolatorTest() {
		mSolver = new SMTInterpol(new DefaultLogger());
		mSolver.setOption(":produce-proofs", true);
		mSolver.setLogic("QF_UFLRA");
		mReal = mSolver.sort("Real");
		mSolver.declareFun("a", new Sort[0], mReal);
		mSolver.declareFun("b", new Sort[0], mReal);
		mSolver.declareFun("s", new Sort[0], mReal);
		mClausifier = mSolver.getClausifier();

		mA = mSolver.term("a");
		mB = mSolver.term("b");
		mS = mSolver.term("s");
<<<<<<< HEAD
		
=======

>>>>>>> 12eee7d0
		mTheory = mSolver.getTheory();
	}

	public void doTestEq(final boolean ccswap, final boolean abswap, final boolean clauseswap, final boolean litswap,
			final boolean doubleab, final boolean addconst, boolean addvar) {
		addvar = false;
		final Term a = mA;
		final Term b = mB;
<<<<<<< HEAD
		InterpolatorAffineTerm aterm =
						new InterpolatorAffineTerm().add(Rational.ONE, a);
		InterpolatorAffineTerm bterm = 
						new InterpolatorAffineTerm().add(Rational.ONE, b);
=======
		InterpolatorAffineTerm aterm = new InterpolatorAffineTerm().add(Rational.ONE, a);
		InterpolatorAffineTerm bterm = new InterpolatorAffineTerm().add(Rational.ONE, b);
>>>>>>> 12eee7d0
		if (doubleab || addconst || addvar) {
			if (doubleab) {
				aterm = aterm.mul(Rational.TWO);
				bterm = bterm.mul(Rational.TWO);
			}
			if (addvar) {
				aterm = aterm.add(Rational.ONE, mS);
				bterm = bterm.add(Rational.ONE, mS);
			}
			if (addconst) {
				aterm = aterm.add(Rational.TWO);
				bterm = bterm.add(Rational.TWO);
			}
		}
<<<<<<< HEAD
		Term aSmt = aterm.toSMTLib(mTheory, false);
		Term bSmt = bterm.toSMTLib(mTheory, false);
		Term cceq = ccswap
				? mTheory.term("=", aSmt, bSmt)
				: mTheory.term("=", bSmt, aSmt);	
		InterpolatorAffineTerm linTerm = aterm.add(Rational.MONE, bterm);
		linTerm.normalize();
		InterpolatorAffineTerm zeroterm = new InterpolatorAffineTerm();
		Term laeq = mTheory.term("=", linTerm.toSMTLib(mTheory, false), zeroterm.toSMTLib(mTheory, false));
		Term[] lits =
			clauseswap ?  (litswap ? new Term[] { mTheory.term("not", cceq), laeq }
            						: new Term[] { laeq, mTheory.term("not", cceq) })
						: (litswap ? new Term[] { mTheory.term("not", laeq), cceq }
									: new Term[] { cceq, mTheory.term("not", laeq) });
		Term clause = mTheory.term("or", lits);
		Annotation[] mAnnots = new Annotation[] {
						new Annotation(":EQ", null)
					};
		Term lemma = mTheory.term("@lemma", mTheory.annotatedTerm(mAnnots,clause));
		final Set<String> empty = Collections.emptySet();
		@SuppressWarnings("unchecked")
		final
		Set<String>[] partition = new Set[] { empty, empty };
		mInterpolator = 
				new Interpolator(mSolver.getLogger(), mSolver, null, mTheory, 
				partition, new int[partition.length]);
		HashSet<Term> bsubTerms = mInterpolator.getSubTerms(bSmt);
		HashSet<Term> asubTerms = mInterpolator.getSubTerms(aSmt);
		for (Term sub : asubTerms) {
			if (!(sub instanceof ConstantTerm)) {
				mInterpolator.addOccurrence(sub, null, abswap ? 1 : 0);
			}
		}
		for (Term sub : bsubTerms) {
			if (!(sub instanceof ConstantTerm)) {
				mInterpolator.addOccurrence(sub, null, abswap ? 0 : 1);
			}
		}
		Interpolant[] interpolants = mInterpolator.interpolate(lemma);
		TermVariable ccVar = mInterpolator.getLiteralInfo(cceq).getMixedVar();
		TermVariable laVar = mInterpolator.getLiteralInfo(laeq).getMixedVar();
=======
		final Term aSmt = aterm.toSMTLib(mTheory, false);
		final Term bSmt = bterm.toSMTLib(mTheory, false);
		final Term cceq = ccswap ? mTheory.term("=", aSmt, bSmt) : mTheory.term("=", bSmt, aSmt);
		final InterpolatorAffineTerm linTerm = aterm.add(Rational.MONE, bterm);
		linTerm.normalize();
		final InterpolatorAffineTerm zeroterm = new InterpolatorAffineTerm();
		final Term laeq = mTheory.term("=", linTerm.toSMTLib(mTheory, false), zeroterm.toSMTLib(mTheory, false));
		final Term[] lits = clauseswap
				? litswap ? new Term[] { mTheory.term("not", cceq), laeq }
						: new Term[] { laeq, mTheory.term("not", cceq) }
				: litswap ? new Term[] { mTheory.term("not", laeq), cceq }
						: new Term[] { cceq, mTheory.term("not", laeq) };
		final Term clause = mTheory.term("or", lits);
		final Annotation[] mAnnots = new Annotation[] { new Annotation(":EQ", null) };
		final Term lemma = mTheory.term("@lemma", mTheory.annotatedTerm(mAnnots, clause));
		final Set<String> empty = Collections.emptySet();
		@SuppressWarnings("unchecked")
		final Set<String>[] partition = new Set[] { empty, empty };
		mInterpolator =
				new Interpolator(mSolver.getLogger(), mSolver, null, mTheory, partition, new int[partition.length]);
		final HashSet<Term> bsubTerms = mInterpolator.getSubTerms(bSmt);
		final HashSet<Term> asubTerms = mInterpolator.getSubTerms(aSmt);
		for (final Term sub : asubTerms) {
			if (!(sub instanceof ConstantTerm)) {
				mInterpolator.addOccurrence(sub, null, abswap ? 1 : 0);
			}
		}
		for (final Term sub : bsubTerms) {
			if (!(sub instanceof ConstantTerm)) {
				mInterpolator.addOccurrence(sub, null, abswap ? 0 : 1);
			}
		}
		final Interpolant[] interpolants = mInterpolator.interpolate(lemma);
		final TermVariable ccVar = mInterpolator.getLiteralInfo(cceq).getMixedVar();
		final TermVariable laVar = mInterpolator.getLiteralInfo(laeq).getMixedVar();
>>>>>>> 12eee7d0
		Term var;
		final InterpolatorAffineTerm summands = new InterpolatorAffineTerm();
		if (clauseswap) {
			Rational factor = Rational.ONE;
			if (doubleab) {
				factor = Rational.TWO.inverse();
			}
			if (abswap) {
				factor = factor.negate();
			}

			summands.add(factor, ccVar);
			if (addvar) {
				summands.add(factor.negate(), mSolver.term("s"));
			}
			if (addconst) {
				final Rational offset = factor.mul(Rational.TWO).negate();
				summands.add(offset);
			}
			var = laVar;
		} else {
			Rational factor = Rational.ONE;
			if (doubleab) {
				factor = Rational.TWO;
			}
			if (abswap) {
				factor = factor.negate();
			}
			if (addvar) {
				summands.add(Rational.ONE, mSolver.term("s"));
			}
			summands.add(factor, laVar);
			if (addconst) {
				final Rational offset = Rational.TWO;
				summands.add(offset);
			}
			var = ccVar;
		}
<<<<<<< HEAD
		Term rhs = summands.toSMTLib(mTheory, false);
		Term expected = mTheory.term("=", var, rhs);
=======
		final Term rhs = summands.toSMTLib(mTheory, false);
		final Term expected = mTheory.term("=", var, rhs);
>>>>>>> 12eee7d0
		Assert.assertSame(expected, interpolants[0].mTerm);
	}

	@Test
	public void testEq() {
		for (int i = 0; i < 128; i++) {
			doTestEq((i & 1) != 0, (i & 2) != 0, (i & 4) != 0, (i & 8) != 0, // NOCHECKSTYLE
					(i & 16) != 0, (i & 32) != 0, (i & 64) != 0);// NOCHECKSTYLE
		}
	}

}<|MERGE_RESOLUTION|>--- conflicted
+++ resolved
@@ -43,15 +43,9 @@
 	SMTInterpol mSolver;
 	Clausifier mClausifier;
 	Interpolator mInterpolator;
-<<<<<<< HEAD
-	
-	Theory mTheory;
-	
-=======
 
 	Theory mTheory;
 
->>>>>>> 12eee7d0
 	Sort mReal;
 	Term mA, mB, mS;
 
@@ -68,11 +62,7 @@
 		mA = mSolver.term("a");
 		mB = mSolver.term("b");
 		mS = mSolver.term("s");
-<<<<<<< HEAD
-		
-=======
 
->>>>>>> 12eee7d0
 		mTheory = mSolver.getTheory();
 	}
 
@@ -81,15 +71,8 @@
 		addvar = false;
 		final Term a = mA;
 		final Term b = mB;
-<<<<<<< HEAD
-		InterpolatorAffineTerm aterm =
-						new InterpolatorAffineTerm().add(Rational.ONE, a);
-		InterpolatorAffineTerm bterm = 
-						new InterpolatorAffineTerm().add(Rational.ONE, b);
-=======
 		InterpolatorAffineTerm aterm = new InterpolatorAffineTerm().add(Rational.ONE, a);
 		InterpolatorAffineTerm bterm = new InterpolatorAffineTerm().add(Rational.ONE, b);
->>>>>>> 12eee7d0
 		if (doubleab || addconst || addvar) {
 			if (doubleab) {
 				aterm = aterm.mul(Rational.TWO);
@@ -104,49 +87,6 @@
 				bterm = bterm.add(Rational.TWO);
 			}
 		}
-<<<<<<< HEAD
-		Term aSmt = aterm.toSMTLib(mTheory, false);
-		Term bSmt = bterm.toSMTLib(mTheory, false);
-		Term cceq = ccswap
-				? mTheory.term("=", aSmt, bSmt)
-				: mTheory.term("=", bSmt, aSmt);	
-		InterpolatorAffineTerm linTerm = aterm.add(Rational.MONE, bterm);
-		linTerm.normalize();
-		InterpolatorAffineTerm zeroterm = new InterpolatorAffineTerm();
-		Term laeq = mTheory.term("=", linTerm.toSMTLib(mTheory, false), zeroterm.toSMTLib(mTheory, false));
-		Term[] lits =
-			clauseswap ?  (litswap ? new Term[] { mTheory.term("not", cceq), laeq }
-            						: new Term[] { laeq, mTheory.term("not", cceq) })
-						: (litswap ? new Term[] { mTheory.term("not", laeq), cceq }
-									: new Term[] { cceq, mTheory.term("not", laeq) });
-		Term clause = mTheory.term("or", lits);
-		Annotation[] mAnnots = new Annotation[] {
-						new Annotation(":EQ", null)
-					};
-		Term lemma = mTheory.term("@lemma", mTheory.annotatedTerm(mAnnots,clause));
-		final Set<String> empty = Collections.emptySet();
-		@SuppressWarnings("unchecked")
-		final
-		Set<String>[] partition = new Set[] { empty, empty };
-		mInterpolator = 
-				new Interpolator(mSolver.getLogger(), mSolver, null, mTheory, 
-				partition, new int[partition.length]);
-		HashSet<Term> bsubTerms = mInterpolator.getSubTerms(bSmt);
-		HashSet<Term> asubTerms = mInterpolator.getSubTerms(aSmt);
-		for (Term sub : asubTerms) {
-			if (!(sub instanceof ConstantTerm)) {
-				mInterpolator.addOccurrence(sub, null, abswap ? 1 : 0);
-			}
-		}
-		for (Term sub : bsubTerms) {
-			if (!(sub instanceof ConstantTerm)) {
-				mInterpolator.addOccurrence(sub, null, abswap ? 0 : 1);
-			}
-		}
-		Interpolant[] interpolants = mInterpolator.interpolate(lemma);
-		TermVariable ccVar = mInterpolator.getLiteralInfo(cceq).getMixedVar();
-		TermVariable laVar = mInterpolator.getLiteralInfo(laeq).getMixedVar();
-=======
 		final Term aSmt = aterm.toSMTLib(mTheory, false);
 		final Term bSmt = bterm.toSMTLib(mTheory, false);
 		final Term cceq = ccswap ? mTheory.term("=", aSmt, bSmt) : mTheory.term("=", bSmt, aSmt);
@@ -182,7 +122,6 @@
 		final Interpolant[] interpolants = mInterpolator.interpolate(lemma);
 		final TermVariable ccVar = mInterpolator.getLiteralInfo(cceq).getMixedVar();
 		final TermVariable laVar = mInterpolator.getLiteralInfo(laeq).getMixedVar();
->>>>>>> 12eee7d0
 		Term var;
 		final InterpolatorAffineTerm summands = new InterpolatorAffineTerm();
 		if (clauseswap) {
@@ -221,13 +160,8 @@
 			}
 			var = ccVar;
 		}
-<<<<<<< HEAD
-		Term rhs = summands.toSMTLib(mTheory, false);
-		Term expected = mTheory.term("=", var, rhs);
-=======
 		final Term rhs = summands.toSMTLib(mTheory, false);
 		final Term expected = mTheory.term("=", var, rhs);
->>>>>>> 12eee7d0
 		Assert.assertSame(expected, interpolants[0].mTerm);
 	}
 
