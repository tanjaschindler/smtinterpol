/*
 * Copyright (C) 2009-2012 University of Freiburg
 *
 * This file is part of SMTInterpol.
 *
 * SMTInterpol is free software: you can redistribute it and/or modify
 * it under the terms of the GNU Lesser General Public License as published
 * by the Free Software Foundation, either version 3 of the License, or
 * (at your option) any later version.
 *
 * SMTInterpol is distributed in the hope that it will be useful,
 * but WITHOUT ANY WARRANTY; without even the implied warranty of
 * MERCHANTABILITY or FITNESS FOR A PARTICULAR PURPOSE.  See the
 * GNU Lesser General Public License for more details.
 *
 * You should have received a copy of the GNU Lesser General Public License
 * along with SMTInterpol.  If not, see <http://www.gnu.org/licenses/>.
 */
package de.uni_freiburg.informatik.ultimate.smtinterpol.proof;

import de.uni_freiburg.informatik.ultimate.logic.Annotation;
import de.uni_freiburg.informatik.ultimate.logic.Term;
import de.uni_freiburg.informatik.ultimate.logic.Theory;
import de.uni_freiburg.informatik.ultimate.smtinterpol.dpll.Clause;
import de.uni_freiburg.informatik.ultimate.smtinterpol.dpll.IAnnotation;

/**
 * Class used to annotate the input formulas such that interpolation is able to discover the origin of a clause.
 * 
 * @author Juergen Christ
 */
public class SourceAnnotation implements IAnnotation {
	public static final SourceAnnotation EMPTY_SOURCE_ANNOT = new SourceAnnotation("", null);
	private final String mAnnot;
	private final Term mSource;

	public SourceAnnotation(final String annot, final Term source) {
		mAnnot = annot;
		mSource = source;
	}

	public SourceAnnotation(final SourceAnnotation orig, final Term newSource) {
		mAnnot = orig.mAnnot;
		mSource = newSource;
	}

	public String getAnnotation() {
		return mAnnot;
	}

	public Term getSource() {
		return mSource;
	}

	@Override
	public String toString() {
		return mAnnot;
	}

	@Override
	public Term toTerm(final Clause cls, final Theory theory) {
		Term res = cls.toTerm(theory);
		if (mSource == null) {
			// Partial proof mode
			res = theory.term("@asserted", mAnnot.isEmpty() ? res
					: theory.annotatedTerm(new Annotation[] { new Annotation(":input", mAnnot) }, res));
		} else {
			// Full proof mode
<<<<<<< HEAD
			res = theory.term("@clause", mSource,  mAnnot.isEmpty() ? res
							: theory.annotatedTerm(new Annotation[] {
											new Annotation(":input", mAnnot)
										}, res));
=======
			res = theory.term("@clause", mSource, mAnnot.isEmpty() ? res
					: theory.annotatedTerm(new Annotation[] { new Annotation(":input", mAnnot) }, res));
>>>>>>> 12eee7d0
		}
		return res;
	}
}<|MERGE_RESOLUTION|>--- conflicted
+++ resolved
@@ -66,15 +66,8 @@
 					: theory.annotatedTerm(new Annotation[] { new Annotation(":input", mAnnot) }, res));
 		} else {
 			// Full proof mode
-<<<<<<< HEAD
-			res = theory.term("@clause", mSource,  mAnnot.isEmpty() ? res
-							: theory.annotatedTerm(new Annotation[] {
-											new Annotation(":input", mAnnot)
-										}, res));
-=======
 			res = theory.term("@clause", mSource, mAnnot.isEmpty() ? res
 					: theory.annotatedTerm(new Annotation[] { new Annotation(":input", mAnnot) }, res));
->>>>>>> 12eee7d0
 		}
 		return res;
 	}
