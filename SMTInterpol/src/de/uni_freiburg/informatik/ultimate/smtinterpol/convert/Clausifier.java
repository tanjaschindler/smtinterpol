/*
 * Copyright (C) 2009-2012 University of Freiburg
 *
 * This file is part of SMTInterpol.
 *
 * SMTInterpol is free software: you can redistribute it and/or modify
 * it under the terms of the GNU Lesser General Public License as published
 * by the Free Software Foundation, either version 3 of the License, or
 * (at your option) any later version.
 *
 * SMTInterpol is distributed in the hope that it will be useful,
 * but WITHOUT ANY WARRANTY; without even the implied warranty of
 * MERCHANTABILITY or FITNESS FOR A PARTICULAR PURPOSE.  See the
 * GNU Lesser General Public License for more details.
 *
 * You should have received a copy of the GNU Lesser General Public License
 * along with SMTInterpol.  If not, see <http://www.gnu.org/licenses/>.
 */
package de.uni_freiburg.informatik.ultimate.smtinterpol.convert;

import java.util.ArrayDeque;
import java.util.ArrayList;
import java.util.Arrays;
import java.util.Deque;
import java.util.HashMap;
import java.util.Iterator;
import java.util.LinkedHashSet;
import java.util.List;
import java.util.Map;
import java.util.NoSuchElementException;
import java.util.Set;

import de.uni_freiburg.informatik.ultimate.logic.AnnotatedTerm;
import de.uni_freiburg.informatik.ultimate.logic.Annotation;
import de.uni_freiburg.informatik.ultimate.logic.ApplicationTerm;
import de.uni_freiburg.informatik.ultimate.logic.FormulaUnLet;
import de.uni_freiburg.informatik.ultimate.logic.FunctionSymbol;
import de.uni_freiburg.informatik.ultimate.logic.Logics;
import de.uni_freiburg.informatik.ultimate.logic.QuantifiedFormula;
import de.uni_freiburg.informatik.ultimate.logic.Rational;
import de.uni_freiburg.informatik.ultimate.logic.SMTLIBException;
import de.uni_freiburg.informatik.ultimate.logic.Sort;
import de.uni_freiburg.informatik.ultimate.logic.Term;
import de.uni_freiburg.informatik.ultimate.logic.TermVariable;
import de.uni_freiburg.informatik.ultimate.logic.Theory;
import de.uni_freiburg.informatik.ultimate.smtinterpol.Config;
import de.uni_freiburg.informatik.ultimate.smtinterpol.LogProxy;
import de.uni_freiburg.informatik.ultimate.smtinterpol.dpll.BooleanVarAtom;
import de.uni_freiburg.informatik.ultimate.smtinterpol.dpll.Clause;
import de.uni_freiburg.informatik.ultimate.smtinterpol.dpll.ClauseDeletionHook;
import de.uni_freiburg.informatik.ultimate.smtinterpol.dpll.DPLLAtom;
import de.uni_freiburg.informatik.ultimate.smtinterpol.dpll.DPLLAtom.TrueAtom;
import de.uni_freiburg.informatik.ultimate.smtinterpol.dpll.DPLLEngine;
import de.uni_freiburg.informatik.ultimate.smtinterpol.dpll.IAnnotation;
import de.uni_freiburg.informatik.ultimate.smtinterpol.dpll.Literal;
import de.uni_freiburg.informatik.ultimate.smtinterpol.dpll.NamedAtom;
import de.uni_freiburg.informatik.ultimate.smtinterpol.dpll.SimpleList;
import de.uni_freiburg.informatik.ultimate.smtinterpol.proof.IProofTracker;
import de.uni_freiburg.informatik.ultimate.smtinterpol.proof.LeafNode;
import de.uni_freiburg.informatik.ultimate.smtinterpol.proof.NoopProofTracker;
import de.uni_freiburg.informatik.ultimate.smtinterpol.proof.ProofConstants;
import de.uni_freiburg.informatik.ultimate.smtinterpol.proof.ProofNode;
import de.uni_freiburg.informatik.ultimate.smtinterpol.proof.ProofTracker;
import de.uni_freiburg.informatik.ultimate.smtinterpol.proof.ResolutionNode;
import de.uni_freiburg.informatik.ultimate.smtinterpol.proof.ResolutionNode.Antecedent;
import de.uni_freiburg.informatik.ultimate.smtinterpol.proof.SourceAnnotation;
import de.uni_freiburg.informatik.ultimate.smtinterpol.theory.cclosure.ArrayTheory;
import de.uni_freiburg.informatik.ultimate.smtinterpol.theory.cclosure.CCAppTerm;
import de.uni_freiburg.informatik.ultimate.smtinterpol.theory.cclosure.CCTerm;
import de.uni_freiburg.informatik.ultimate.smtinterpol.theory.cclosure.CClosure;
import de.uni_freiburg.informatik.ultimate.smtinterpol.theory.epr.EprHelpers;
import de.uni_freiburg.informatik.ultimate.smtinterpol.theory.epr.EprPredicate;
import de.uni_freiburg.informatik.ultimate.smtinterpol.theory.epr.EprTheory;
import de.uni_freiburg.informatik.ultimate.smtinterpol.theory.epr.TermTuple;
import de.uni_freiburg.informatik.ultimate.smtinterpol.theory.epr.atoms.EprAtom;
import de.uni_freiburg.informatik.ultimate.smtinterpol.theory.epr.atoms.EprQuantifiedEqualityAtom;
import de.uni_freiburg.informatik.ultimate.smtinterpol.theory.epr.atoms.EprQuantifiedPredicateAtom;
import de.uni_freiburg.informatik.ultimate.smtinterpol.theory.epr.atoms.EprGroundPredicateAtom;
import de.uni_freiburg.informatik.ultimate.smtinterpol.theory.epr.atoms.EprPredicateAtom;
import de.uni_freiburg.informatik.ultimate.smtinterpol.theory.linar.LinArSolve;
import de.uni_freiburg.informatik.ultimate.smtinterpol.theory.linar.MutableAffinTerm;
<<<<<<< HEAD
import de.uni_freiburg.informatik.ultimate.smtinterpol.util.ArrayMap;
import de.uni_freiburg.informatik.ultimate.util.ScopedArrayList;
import de.uni_freiburg.informatik.ultimate.util.ScopedHashMap;
=======
import de.uni_freiburg.informatik.ultimate.util.datastructures.ScopedArrayList;
import de.uni_freiburg.informatik.ultimate.util.datastructures.ScopedHashMap;
>>>>>>> a0525a0a

/**
 * Utility to convert an arbitrary term into CNF and insert it into SMTInterpol.
 * @author Juergen Christ
 */
public class Clausifier {
	
	/**
	 * Helper class to add the index-axiom for (store a i v), i.e.,
	 * (select (store a i v) i) = v.  Additionally, this class creates an array
	 * read (select a i).
	 * @author Juergen Christ
	 */
	private final class AddStoreAxioms implements Operation {
		
		private final ApplicationTerm mStore;
		
		public AddStoreAxioms(ApplicationTerm store) {
			mStore = store;
		}

		@Override
		public void perform() {
			final IProofTracker sub = mTracker.getDescendent();
			final Term i = mStore.getParameters()[1];
			final Term v = mStore.getParameters()[2];
			final Term selstore = mTheory.term("select", mStore, i);
			final EqualityProxy ep = createEqualityProxy(
					getSharedTerm(selstore), getSharedTerm(v));
			final Literal lit = ep.getLiteral();
			final Term prf = sub.auxAxiom(
					ProofConstants.AUX_ARRAY_STORE, null, mStore, null, null);
			addClause(new Literal[] {lit}, null, 
					getProofNewSource(
							ProofConstants.AUX_ARRAY_STORE, sub.clause(prf)));
			if (Config.ARRAY_ALWAYS_ADD_READ
					// HACK: We meen "finite sorts"
					|| v.getSort() == mTheory.getBooleanSort()) {
				final Term a = mStore.getParameters()[0];
				final Term sel = mTheory.term("select", a, i);
				// Simply create the CCTerm
				getSharedTerm(sel);
			}
		}
		
	}
	/**
	 * Helper class to insert instantiations of the array diff extensionality
	 * axiom into the clause set.
	 * @author Juergen Christ
	 */
	private final class AddDiffAxiom implements Operation {
		
		private final ApplicationTerm mDiff;
		
		public AddDiffAxiom(ApplicationTerm diff) {
			mDiff = diff;
		}

		@Override
		public void perform() {
			// Create a = b \/ select(a, diff(a,b)) != select(b, diff(a,b))
			final Term a = mDiff.getParameters()[0];
			final Term b = mDiff.getParameters()[1];
			final SharedTerm sharedA = getSharedTerm(a);
			final SharedTerm sharedB = getSharedTerm(b);
			final EqualityProxy eparray = createEqualityProxy(sharedA, sharedB);
			if (eparray == EqualityProxy.getTrueProxy()) {
				// Someone wrote (@diff a a)...
				return;
			}
			final IProofTracker sub = mTracker.getDescendent();
			final Theory t = mDiff.getTheory();
			final Term selecta = t.term("select", a, mDiff);
			final Term selectb = t.term("select", b, mDiff);
			final SharedTerm sharedSelectA = getSharedTerm(selecta);
			final SharedTerm sharedSelectB = getSharedTerm(selectb);
			final EqualityProxy epselect = createEqualityProxy(
					sharedSelectA, sharedSelectB);
			final Literal[] lits = {
				eparray.getLiteral(),
				epselect.getLiteral().negate()
			};
			final Term prf = sub.auxAxiom(
					ProofConstants.AUX_ARRAY_DIFF, null, mDiff, null, null);
			addClause(lits, null, 
					getProofNewSource(
							ProofConstants.AUX_ARRAY_DIFF, sub.clause(prf)));
		}
		
	}

	public class CCTermBuilder {
		private class BuildCCTerm implements Operation {
			private Term mTerm;
			public BuildCCTerm(Term term) {
				mTerm = term;
			}
			@Override
			public void perform() {
				final SharedTerm shared = getSharedTerm(mTerm, true);
				if (shared.mCCterm == null) {
					final FunctionSymbol fs = getSymbol();
					if (fs == null) {
						// We have an intern function symbol
						final CCTerm res = mCClosure.createAnonTerm(shared);
						shared.setCCTerm(res);
						mConverted.push(res);
						if (mTerm.getSort().isArraySort()) {
							mArrayTheory.notifyArray(res, false);
						}
					} else {
						mOps.push(new SaveCCTerm(shared));
						final ApplicationTerm at = (ApplicationTerm) mTerm;
						final Term[] args = at.getParameters();
						for (int i = args.length - 1; i >= 0; --i) {
							mOps.push(new BuildCCAppTerm(i != args.length - 1));
							mOps.push(new BuildCCTerm(args[i]));
						}
						mConverted.push(mCClosure.getFuncTerm(fs));
					}
				} else {
					mConverted.push(shared.mCCterm);
				}
			}
			private FunctionSymbol getSymbol() {
				if (mTerm instanceof SMTAffineTerm) {
					mTerm = ((SMTAffineTerm) mTerm).internalize(mCompiler);
				}
				if (mTerm instanceof ApplicationTerm) {
					final ApplicationTerm at = (ApplicationTerm) mTerm;
					final FunctionSymbol fs = at.getFunction();
					// Don't descend into interpreted function symbols unless
					// it is a select or store
					if (Clausifier.needCCTerm(fs)) {
						return fs;
					}
				}
				return null;
			}
		}
		private class SaveCCTerm implements Operation {
			private final SharedTerm mShared;
			public SaveCCTerm(SharedTerm shared) {
				mShared = shared;
			}
			@Override
			public void perform() {
				mShared.setCCTerm(mConverted.peek());
				mCClosure.addTerm(mShared.mCCterm, mShared);
				final Term t = mShared.getTerm();
				if (t.getSort().isArraySort()) {
					final ApplicationTerm at = (ApplicationTerm) t;
					mArrayTheory.notifyArray(mShared.mCCterm,
							at.getFunction().getName().equals("store"));
				}
				if (t instanceof ApplicationTerm
						&& ((ApplicationTerm) t).getFunction().getName().equals(
								"@diff")) {
					mArrayTheory.notifyDiff((CCAppTerm) mShared.mCCterm);
				}
			}
		}
		/**
		 * Helper class to build the intermediate CCAppTerms.  Note that all
		 * these terms will be func terms.
		 * @author Juergen Christ
		 */
		private class BuildCCAppTerm implements Operation {
			private final boolean mIsFunc;
			public BuildCCAppTerm(boolean isFunc) {
				mIsFunc = isFunc;
			}
			@Override
			public void perform() {
				final CCTerm arg = mConverted.pop();
				final CCTerm func = mConverted.pop();
				mConverted.push(mCClosure.createAppTerm(mIsFunc, func, arg));
			}
		}
		private final ArrayDeque<Operation> mOps = new ArrayDeque<Operation>();
		private final ArrayDeque<CCTerm> mConverted = new ArrayDeque<CCTerm>();
		
		public CCTermBuilder() {
			if (mCClosure == null) {
				// Delayed setup for @div0, @mod0, and @/0
				setupCClosure();
			}
		}
		
		public CCTerm convert(Term t) {
			mOps.push(new BuildCCTerm(t));
			while (!mOps.isEmpty()) {
				mOps.pop().perform();
			}
			final CCTerm res = mConverted.pop();
			assert mConverted.isEmpty();
			return res;
		}
	}
	
	/**
	 * Basic interface used to undo certain events related to the assertion
	 * stack.
	 * 
	 * Due to our instantiation mechanism, trail objects should only be used to
	 * undo changes related to push/pop and instantiations at the same time.
	 * @author Juergen Christ
	 */
	static abstract class TrailObject {
		private TrailObject mPrev;
		protected TrailObject() {
			mPrev = this;
		}
		protected TrailObject(TrailObject prev) {
			mPrev = prev;
		}
		/**
		 * Undo an action performed since the corresponding push.
		 */
		public abstract void undo();
		public TrailObject getPrevious() {
			return mPrev;
		}
		void setPrevious(TrailObject prev) {
			mPrev = prev;
		}
		/**
		 * Is this the end of the scope.
		 * @return <code>true</code> if this object represents the end of a
		 * scope.
		 */
		public boolean isScopeMarker() { // NOPMD
			return false;
		}
	}
	/**
	 * Helper class to remove a theory added at some higher scope level.  This
	 * should be used with care.  It's mainly intended to remove the cclosure
	 * that was added because of a @/0, @div0, or @mod0 function symbol in pure
	 * linear arithmetic.
	 * 
	 * It is safe to do this as a trail object since we need a cclosure for all
	 * quantified theories.
	 * @author Juergen Christ
	 */
	private class RemoveTheory extends TrailObject {
		public RemoveTheory(TrailObject prev) {
			super(prev);
		}
		@Override
		public void undo() {
			mEngine.removeTheory();
		}
	}
	/**
	 * Mark the begin/end of a scope on the assertion stack.
	 * @author Juergen Christ
	 */
	private class ScopeMarker extends TrailObject {
		public ScopeMarker(TrailObject prev) {
			super(prev);
		}
		@Override
		public void undo() {
			// Nothing to do here
		}
		@Override
		public boolean isScopeMarker() {
			return true;
		}
	}
	
	private class RemoveClausifierInfo extends TrailObject {
		private final Term mTerm;
		public RemoveClausifierInfo(TrailObject prev, Term term) {
			super(prev);
			mTerm = term;
		}
		@Override
		public void undo() {
			mClauseData.remove(mTerm);
		}
	}
	
	private class RemoveFlag extends TrailObject {
		private final ClausifierInfo mCi;
		private final int mFlag;
		public RemoveFlag(TrailObject prev, ClausifierInfo ci, int flag) {
			super(prev);
			mCi = ci;
			mFlag = flag;
		}
		@Override
		public void undo() {
			mCi.clearFlag(mFlag);
		}
	}
	
	private class RemoveLiteral extends TrailObject {
		private final ClausifierInfo mCi;
		public RemoveLiteral(TrailObject prev, ClausifierInfo ci) {
			super(prev);
			mCi = ci;
		}
		@Override
		public void undo() {
			mCi.clearLiteral();
		}
	}
	
	private class RemoveAxiomProof extends TrailObject {
		private final ClausifierInfo mCi;
		public RemoveAxiomProof(TrailObject prev, ClausifierInfo ci) {
			super(prev);
			mCi = ci;
		}
		@Override
		public void undo() {
			mCi.clearAxiomProof();
		}
	}
	
	private class RemoveAtom extends TrailObject {
		private final Term mTerm;
		public RemoveAtom(TrailObject prev, Term term) {
			super(prev);
			mTerm = term;
		}
		@Override
		public void undo() {
			mLiteralData.remove(mTerm);
		}
	}
	
	/**
	 * A helper class to remember whether a formula has been added as axioms or
	 * the corresponding aux axioms have been added.  This info also contains a
	 * field to mark the aux axioms as blocked.  We use this to prevent deletion
	 * of the aux axioms if the corresponding literal has been used to simplify
	 * clausification, i.e., we did not convert a top-level formula as axiom,
	 * but added the unit clause containing only the proxy literal.  For
	 * quantifier-free logics, this feature is unused since we do not run into
	 * problems with the assertion stack management.  If however a proxy was
	 * created as a result of a quantifier instantiation, the instantiation
	 * survives a push and an assertion on the next stacklevel triggers a
	 * simplification where we only use the proxy, we have to block all
	 * clauses defining the auxiliary literal.  This will prevent the deletion
	 * of the quantifier instantiation which however is a top-level assertion
	 * now. 
	 * @author Juergen Christ
	 */
	private static class ClausifierInfo {
		private static class ProofData {
			private final Term mTerm;
			private final Term mAxiomProof;
			private final IAnnotation mAnnot;
			private final boolean mNegated;
			public ProofData(Term term, Term axiomProof,
					IAnnotation annot, boolean neg) {
				mTerm = term;
				mAxiomProof = axiomProof;
				mAnnot = annot;
				mNegated = neg;
			}
		}
		static final int POS_AXIOMS_ADDED = 1;
		static final int NEG_AXIOMS_ADDED = 2;
		static final int POS_AUX_AXIOMS_ADDED = 4;
		static final int NEG_AUX_AXIOMS_ADDED = 8;
		private Literal mLit;
		private int mFlags;
		private Object mProof;
		
		public ClausifierInfo() {
			mLit = null;
			mFlags = 0;
		}
		
		public void setFlag(int flag) {
			mFlags |= flag;
		}
		
		public void clearFlag(int flag) {
			mFlags &= ~flag;
		}
		
		public boolean testFlags(int flag) {
			return (mFlags & flag) != 0;
		}
		public Literal getLiteral() {
			return mLit;
		}
		public void setLiteral(Literal lit) {
			mLit = lit;
  		}
		public void clearLiteral() {
			mLit = null;
		}
		public void setAxiomProof(
				Term term, Term proof, IAnnotation annot, boolean negated) {
			if (proof == null) {
				mProof = annot;
			} else {
				mProof = new ProofData(term, proof, annot, negated);
			}
		}
		/// Debugging only
		boolean isAxiomProofAvailable() {
			return mProof != null;
		}
		public ProofNode getAxiomProof(
				IProofTracker tracker, Term idx, Literal lit) {
			if (mProof instanceof IAnnotation) {
				return new LeafNode(LeafNode.NO_THEORY, (IAnnotation) mProof);
			}
			final ProofData pd = (ProofData) mProof;
			final Theory t = pd.mTerm.getTheory();
			final IProofTracker sub = tracker.getDescendent();
			final Term unquoted = pd.mTerm;
			if (pd.mNegated && testFlags(ClausifierInfo.POS_AXIOMS_ADDED)) {
				sub.negation(t.term(t.mNot, unquoted), unquoted,
						ProofConstants.RW_NOT_SIMP);
			}
			sub.intern(idx, lit);
			return new LeafNode(LeafNode.NO_THEORY,
					new SourceAnnotation((SourceAnnotation) pd.mAnnot,
							sub.clause(pd.mAxiomProof)));
		}
		public void clearAxiomProof() {
			mProof = null;
		}
	}
	
	private interface Operation {
		public void perform();
	}
	
	private class AddAsAxiom implements Operation {
		/**
		 * The proof so far.
		 */
		private final Term mProofTerm;
		/**
		 * The term to add as axiom.
		 */
		private final Term mTerm;
		/**
		 * The polarity (true means negated).
		 */
		private final boolean mNegated;
		
		public AddAsAxiom(Term term, Term proofTerm) {
			this(term, false, proofTerm);
		}
		
		public AddAsAxiom(Term term, boolean negated, Term proofTerm) {
			mTerm = term;
			mNegated = negated;
			mProofTerm = proofTerm;
		}
		
		@Override
		public void perform() {
			final Term idx = toPositive(mTerm);
			final ClausifierInfo ci = getInfo(idx);
			// idx != m_Term ==> additional negation
			// idx == m_Term ==> no additional negation
			final boolean positive = (idx == mTerm) ^ mNegated;
			int flag, auxflag, negflag;
			if (positive) {
				flag = ClausifierInfo.POS_AXIOMS_ADDED;
				auxflag = ClausifierInfo.POS_AUX_AXIOMS_ADDED;
				negflag = ClausifierInfo.NEG_AXIOMS_ADDED;
			} else {
				flag = ClausifierInfo.NEG_AXIOMS_ADDED;
				auxflag = ClausifierInfo.NEG_AUX_AXIOMS_ADDED;
				negflag = ClausifierInfo.POS_AXIOMS_ADDED;
			}
			if (ci.testFlags(flag)) {
				// We've already added this formula as axioms
				return;
			}
			if (ci.testFlags(negflag)) {
				// We've added the negation as axiom => Create empty clause
				if (mEngine.isProofGenerationEnabled()) {
					// (@res sourceAnnot ci.getAxiomProof)
					Clause primary;
					Antecedent ante;
					final NamedAtom idxAtom = new NamedAtom(idx, mStackLevel);
					mTracker.quoted(idx, idxAtom);
					if (positive) {
						primary = new Clause(new Literal[] {idxAtom},
								getClauseProof(mProofTerm));
						ante = new Antecedent(idxAtom.negate(),
								new Clause(
										new Literal[] {idxAtom.negate()},
										ci.getAxiomProof(
												mTracker, idx, idxAtom)));
					} else {
						primary = new Clause(new Literal[] {idxAtom},
								ci.getAxiomProof(mTracker, idx, idxAtom));
						ante = new Antecedent(idxAtom.negate(),
								new Clause(
										new Literal[] {idxAtom.negate()},
										getClauseProof(mProofTerm)));
					}
					final ResolutionNode rn = new ResolutionNode(primary,
							new Antecedent[] {ante});
					addClause(new Literal[0], null, rn);
				} else {
					addClause(new Literal[0], null, mProof);
				}
				return;
			}
			assert (!ci.isAxiomProofAvailable());
			ci.setAxiomProof(mTerm, mProofTerm, getAnnotation(), !positive);
			mUndoTrail = new RemoveAxiomProof(mUndoTrail, ci);
			final Literal auxlit = ci.getLiteral();
			if (auxlit != null) {
				if (!ci.testFlags(auxflag)) {
					(new AddAuxAxioms(idx, auxlit, positive)).perform();
				}
				mTracker.quoted(idx, auxlit.getAtom());
				addClause(new Literal[] {
					positive ? auxlit : auxlit.negate()},
					null, getClauseProof(mProofTerm));
				ci.setFlag(flag);
				mUndoTrail = new RemoveFlag(mUndoTrail, ci, flag);
				return;
			}
			ci.setFlag(flag);
			mUndoTrail = new RemoveFlag(mUndoTrail, ci, flag);
			final Theory t = mTerm.getTheory();
			if (idx instanceof ApplicationTerm) {
				final ApplicationTerm at = (ApplicationTerm) idx;
				if (at.getFunction() == t.mOr) {
					if (positive) {
						final BuildClause bc = new BuildClause(mProofTerm, at);
						bc.setOrigArgs(at.getParameters());
						pushOperation(bc);
						for (final Term p : at.getParameters()) {
							pushOperation(new CollectLiterals(p, bc));
						}
					} else {
						for (final Term p : at.getParameters()) {
							pushOperation(new AddAsAxiom(p, true,
									mTracker.split(p, mProofTerm,
											ProofConstants.SPLIT_NEG_OR)));
						}
					}
				} else if ((!at.getFunction().isIntern()
						|| at.getFunction().getName().equals("select"))
						&& at.getFunction().getReturnSort()
							== t.getBooleanSort()) {
<<<<<<< HEAD
					//alex: unit clause case --> no further simplification needed
					// do basically the same as in BuildClause.perform()...
					
					Literal lit = createBooleanLit(at);
			
					//alex (begin)
					boolean isDpllClause = true;
					if (lit instanceof EprAtom
							&& EprTheory.isQuantifiedEprAtom(toPositive(lit.getSMTFormula(mTheory)))) {
						// we have an EPR-clause
						isDpllClause = false;
					}
					Literal[] lits = new Literal[] {positive ? lit : lit.negate()};

					if (isDpllClause) {
						//alex (end)

						IProofTracker sub = mTracker.getDescendent();
						sub.intern(at, lit);
						addClause(lits, //alex: change here, too, revert would be to inline "lits"
								null, getProofNewSource(sub.clause(mProofTerm)));
						
						//alex (begin)
					} else{
						
						//TODO: replace the nulls
						Literal[] groundLiteralsAfterDER = mEprTheory.addEprClause(lits, null, null);
						
						// DER computed an equivalent ground clause --> add it to DPLL
						if (groundLiteralsAfterDER != null) {
							IProofTracker sub = mTracker.getDescendent();
							sub.intern(at, lit);
							addClause(groundLiteralsAfterDER, null, getProofNewSource(sub.clause(mProofTerm)));
						} else if (mInstantiateEprClauses) {
							// mode for solving Epr by adding all groundings is active

//							ArrayList<Literal[]> allGroundings = mEprTheory.getAllGroundingsOfLastAddedEprClause();
//							for (Literal[] grounding : allGroundings) {
//								System.out.println("EPRDEBUG (Clausifier) adding grounded clause: " + Arrays.toString(grounding)); 
//								addClause(grounding, null, null);
//							}

						}
					}
				//alex (end)
=======
					final Literal lit = createBooleanLit(at);
					final IProofTracker sub = mTracker.getDescendent();
					sub.intern(at, lit);
					addClause(new Literal[] {positive ? lit : lit.negate()},
							null, getProofNewSource(sub.clause(mProofTerm)));
>>>>>>> a0525a0a
				} else if (at.getFunction().getName().equals("=")) {
					final Term lhs = at.getParameters()[0];
					final Term rhs = at.getParameters()[1];
					if (lhs.getSort() == t.getBooleanSort()) {
						final BuildClause bc1 = new BuildClause(LeafNode.NO_THEORY);
						pushOperation(bc1);
						Term t1, t2;
						if (positive) {
							bc1.setProofTerm(mTracker.split(at, mProofTerm,
										ProofConstants.SPLIT_POS_EQ_1));
							pushOperation(new CollectLiterals(lhs, bc1));
							pushOperation(new CollectLiterals(
									t2 = new Utils(bc1.getTracker()).
										createNot(rhs),
									bc1));
							bc1.setOrigArgs(lhs, t2);
						} else {
							bc1.setProofTerm(mTracker.split(at, mProofTerm,
									ProofConstants.SPLIT_NEG_EQ_1));
							pushOperation(new CollectLiterals(lhs, bc1));
							pushOperation(new CollectLiterals(rhs, bc1));
							bc1.setOrigArgs(lhs, rhs);
						}
						bc1.getTracker().markPosition();
						final BuildClause bc2 = new BuildClause(LeafNode.NO_THEORY);
						pushOperation(bc2);
						final Utils tmp = new Utils(bc2.getTracker());
						if (positive) {
							bc2.setProofTerm(mTracker.split(at, mProofTerm,
									ProofConstants.SPLIT_POS_EQ_2));
							pushOperation(new CollectLiterals(
									t1 = tmp.createNot(lhs), bc2));
							pushOperation(new CollectLiterals(rhs, bc2));
							bc2.setOrigArgs(t1, rhs);
						} else {
							bc2.setProofTerm(mTracker.split(at, mProofTerm,
								ProofConstants.SPLIT_NEG_EQ_2));
							pushOperation(new CollectLiterals(
									t1 = tmp.createNot(lhs), bc2));
							pushOperation(new CollectLiterals(
									t2 = tmp.createNot(rhs), bc2));
							bc2.setOrigArgs(t1, t2);
						}
						bc2.getTracker().markPosition();
					} else {
						final SharedTerm slhs = getSharedTerm(lhs);
						final SharedTerm srhs = getSharedTerm(rhs);
						final EqualityProxy eq = createEqualityProxy(slhs, srhs);
						// eq == true and positive ==> return
						// eq == true and !positive ==> addClause({})
						// eq == false and !positive ==> return
						// eq == false and positive ==> addClause({})
						if (eq == EqualityProxy.getTrueProxy()) {
							if (!positive) {
								mTracker.eq(lhs, rhs, mTheory.mTrue);
								mTracker.negation(mTheory.mTrue,
										mTheory.mFalse,
										ProofConstants.RW_NOT_SIMP);
								addClause(new Literal[0], null, 
										getClauseProof(mProofTerm));
							}
							return;
						}
						if (eq == EqualityProxy.getFalseProxy()) {
							if (positive) {
								mTracker.eq(lhs, rhs, mTheory.mFalse);
								addClause(new Literal[0], null, 
										getClauseProof(mProofTerm));
							}
							return;
						}
						final Literal lit = eq.getLiteral();
						final IProofTracker sub = mTracker.getDescendent();
						sub.intern(at, lit);
						addClause(new Literal[] {
							positive ? lit : lit.negate()}, null, 
								getProofNewSource(sub.clause(mProofTerm)));
					}
				} else if (at.getFunction().getName().equals("ite")) {
					assert at.getFunction().getReturnSort() 
							== t.getBooleanSort();
					final Term cond = at.getParameters()[0];
					Term thenForm = at.getParameters()[1];
					Term elseForm = at.getParameters()[2];
					int kind1 = ProofConstants.SPLIT_POS_ITE_1;
					int kind2 = ProofConstants.SPLIT_POS_ITE_2;
					BuildClause bc1, bc2;
					Term t1;
					if (!positive) {
						kind1 = ProofConstants.SPLIT_NEG_ITE_1;
						kind2 = ProofConstants.SPLIT_NEG_ITE_2;
					}
					bc1 = new BuildClause(LeafNode.NO_THEORY);
					bc1.setProofTerm(mTracker.split(at, mProofTerm, kind1));
					Utils tmp1 = new Utils(bc1.getTracker());
					pushOperation(bc1);
					pushOperation(new CollectLiterals(
							t1 = tmp1.createNot(cond), bc1));
					if (!positive) {
						thenForm = tmp1.createNot(thenForm);
					}
					bc1.setOrigArgs(t1, thenForm);
					tmp1 = null;
					pushOperation(new CollectLiterals(thenForm, bc1));
					bc1.getTracker().markPosition();
					bc2 = new BuildClause(LeafNode.NO_THEORY);
					bc2.setProofTerm(mTracker.split(at, mProofTerm, kind2));
					Utils tmp2 = new Utils(bc2.getTracker());
					pushOperation(bc2);
					pushOperation(new CollectLiterals(cond, bc2));
					if (!positive) {
						elseForm = tmp2.createNot(elseForm);
					}
					bc2.setOrigArgs(cond, elseForm);
					tmp2 = null;
					pushOperation(new CollectLiterals(elseForm, bc2));
					bc2.getTracker().markPosition();
				} else if (at.getFunction().getName().equals("<=")) {
					// (<= SMTAffineTerm 0)
					final Literal lit = createLeq0(at);
					final IProofTracker sub = mTracker.getDescendent();
					sub.intern(at, lit);
					if (lit.getSign() == -1 && !positive) {
						sub.negateLit(lit, mTheory);
					}
					addClause(new Literal[] {positive ? lit : lit.negate()},
							null, getProofNewSource(sub.clause(mProofTerm)));
				} else if (at == t.mTrue) {
					// Nothing to do...
				} else if (at == t.mFalse) {
					addClause(new Literal[0], null,
							getClauseProof(mProofTerm));
				} else {
					throw new InternalError("Not implementd: "
							+ SMTAffineTerm.cleanup(at));
				}
			} else if (idx instanceof QuantifiedFormula) {
				QuantifiedFormula qf = (QuantifiedFormula) idx;
				assert qf.getQuantifier() == QuantifiedFormula.EXISTS;

				if (positive) {
					//"exists" case
					// idea: skolemize everything inside, then go on as usual
					
					//TODO alex: rework, this is old, formerly commented out code by Juergen/Jochen
					TermVariable[] vars = qf.getVariables();
					Term[] skolems = new Term[vars.length];
					for (int i = 0; i < skolems.length; ++i)
						skolems[i] = t.term(t.skolemize(vars[i]));

					mEprTheory.addSkolemConstants(skolems);
//					ArrayList<Literal[]> newGroundings = mEprTheory.addSkolemConstants(skolems);
//					for (Literal[] ng : newGroundings) {
//						addClause(ng, null, null);//TODO: hook, proof..
//					}
	
					Term skolem;
//					mUnlet.beginScope();//alex: commented
					try {
						mUnlet.addSubstitutions(
							new ArrayMap<TermVariable, Term>(vars, skolems));
						Term negSkolem = mUnlet.unlet(qf.getSubformula());
//						skolem = Utils.createNotUntracked(negSkolem); //alex: before: "createNot"
						skolem = negSkolem;
					} finally {
//						m_Unlet.endScope();
					}
					skolem = mCompiler.transform(skolem);
					// TODO Annotation processing
//					pushOperation(new AddAsAxiom(mTheory.not(skolem), null)); //alex: added arg
					pushOperation(new AddAsAxiom(skolem, null)); //alex: added arg
				} else {
					//"forall" case

					// TODO (juergen) Quantifier optimization, pattern inference...

					//alex:
					/*
					 * plan: 
					 * for a universal quantifier we basically do nothing and we will treat all TermVariables occuring in the subformula as implicitly
					 * forall-quantified.
					 */
//					TermVariable[] quantifiedVariables = qf.getVariables();

					//TODO; negating before going on --> treat "not exists not" together, thus we can treat what is inside as universally quantified
					pushOperation(new AddAsAxiom(mTheory.not(qf.getSubformula()), null));
				}
			} else {
				throw new InternalError(
						"Don't know how to convert into axiom: "
						+ SMTAffineTerm.cleanup(mTerm));
			}
		}
		
	}
	private class AddAuxAxioms implements Operation {
		
		private final Term mTerm;
		private final Literal mAuxLit;
		private final boolean mPositive;

		public AddAuxAxioms(Term term, Literal lit, boolean pos) {
			assert(term == toPositive(term));
			mTerm = term;
			mAuxLit = lit;
			mPositive = pos;
		}

		@Override
		public void perform() {
			final ClausifierInfo ci = getInfo(mTerm);
			int auxflag, flag, negflag;
			if (mPositive) {
				auxflag = ClausifierInfo.POS_AUX_AXIOMS_ADDED;
				flag = ClausifierInfo.POS_AXIOMS_ADDED;
				negflag = ClausifierInfo.NEG_AXIOMS_ADDED;
			} else {
				auxflag = ClausifierInfo.NEG_AUX_AXIOMS_ADDED;
				flag = ClausifierInfo.NEG_AXIOMS_ADDED;
				negflag = ClausifierInfo.POS_AXIOMS_ADDED;
			}
			if (ci.testFlags(auxflag)) {
				// We've already added the aux axioms
				// Nothing to do
				return;
			}
			if (ci.testFlags(flag)) {
				/*
				 * If we know that the axiom already holds, the aux axioms
				 * trivially simplify to true.
				 * Hence, we don't need them at all.
				 */
				return;
			}
			ci.setFlag(auxflag);
			mUndoTrail = new RemoveFlag(mUndoTrail, ci, auxflag);
			if (ci.testFlags(negflag)) {
				// simplify by asserting the proxy as unit.
				final Literal[] unit = new Literal[] {
					mPositive ? mAuxLit.negate() : mAuxLit
				};
				if (mEngine.isProofGenerationEnabled()) {
					addClause(unit, null,
							ci.getAxiomProof(mTracker, mTerm, mAuxLit));
				} else {
					addClause(unit, null, mProof);
				}
				return;
			}
			final Theory t = mTerm.getTheory();
			if (mTerm instanceof ApplicationTerm) {
				final ApplicationTerm at = (ApplicationTerm) mTerm;
				if (at.getFunction() == t.mOr) {
					if (mPositive) {
						final BuildClause bc = new BuildClause(
								ProofConstants.AUX_OR_POS);
						bc.auxAxiom(mAuxLit, at, null, null);
						bc.addLiteral(mAuxLit.negate());
						bc.setOrigArgs(mTracker.produceAuxAxiom(
								mAuxLit.negate(), at.getParameters()));
						pushOperation(bc);
						for (final Term param : at.getParameters()) {
							pushOperation(new CollectLiterals(param, bc));
						}
					} else {
						final CreateNegClauseAuxAxioms helper =
							new CreateNegClauseAuxAxioms(mAuxLit);
						pushOperation(helper);
						helper.init(mTerm);
					}
				} else if (at.getFunction().getName().equals("ite")) {
					final Term cond = at.getParameters()[0];
					final Term thenTerm = at.getParameters()[1];
					final Term elseTerm = at.getParameters()[2];
					if (mPositive) {
						Term t1;
						final BuildClause bc1 = new BuildClause(
								ProofConstants.AUX_ITE_POS_1);
						bc1.auxAxiom(mAuxLit, at, null, null);
						bc1.addLiteral(mAuxLit.negate());
						pushOperation(bc1);
						pushOperation(new CollectLiterals(thenTerm, bc1));
						pushOperation(new CollectLiterals(
								t1 = new Utils(bc1.getTracker()).
								createNot(cond),
								bc1));
						bc1.setOrigArgs(mTracker.produceAuxAxiom(
								mAuxLit.negate(), t1, thenTerm));
						bc1.getTracker().markPosition();
						final BuildClause bc2 = new BuildClause(
								ProofConstants.AUX_ITE_POS_2);
						bc2.auxAxiom(mAuxLit, at, null, null);
						bc2.addLiteral(mAuxLit.negate());
						pushOperation(bc2);
						pushOperation(new CollectLiterals(elseTerm, bc2));
						pushOperation(new CollectLiterals(cond, bc2));
						bc2.setOrigArgs(mTracker.produceAuxAxiom(
								mAuxLit.negate(), cond, elseTerm));
						bc2.getTracker().markPosition();
						if (Config.REDUNDANT_ITE_CLAUSES) {
							final BuildClause bc3 = new BuildClause(
									ProofConstants.AUX_ITE_POS_RED);
							bc3.auxAxiom(mAuxLit, at, null, null);
							bc3.addLiteral(mAuxLit.negate());
							pushOperation(bc3);
							pushOperation(new CollectLiterals(elseTerm, bc3));
							pushOperation(new CollectLiterals(thenTerm, bc3));
							bc3.setOrigArgs(mTracker.produceAuxAxiom(
									mAuxLit.negate(), thenTerm, elseTerm));
							bc3.getTracker().markPosition();
						}
					} else {
						Term t1, t2;
						final BuildClause bc1 = new BuildClause(
								ProofConstants.AUX_ITE_NEG_1);
						Utils tmp1 = new Utils(bc1.getTracker());
						bc1.auxAxiom(mAuxLit, at, null, null);
						bc1.addLiteral(mAuxLit);
						pushOperation(bc1);
						pushOperation(new CollectLiterals(
								t2 = tmp1.createNot(thenTerm), bc1));
						pushOperation(new CollectLiterals(
								t1 = tmp1.createNot(cond), bc1));
						bc1.setOrigArgs(mTracker.produceAuxAxiom(
								mAuxLit, t1, t2));
						bc1.getTracker().markPosition();
						tmp1 = null;
						final BuildClause bc2 = new BuildClause(
								ProofConstants.AUX_ITE_NEG_2);
						bc2.auxAxiom(mAuxLit, at, null, null);
						bc2.addLiteral(mAuxLit);
						pushOperation(bc2);
						pushOperation(new CollectLiterals(
								t1 = new Utils(
										bc2.getTracker()).
										createNot(elseTerm),
								bc2));
						pushOperation(new CollectLiterals(cond, bc2));
						bc2.setOrigArgs(mTracker.produceAuxAxiom(
								mAuxLit, cond, t1));
						bc2.getTracker().markPosition();
						if (Config.REDUNDANT_ITE_CLAUSES) {
							final BuildClause bc3 = new BuildClause(
									ProofConstants.AUX_ITE_NEG_RED);
							final Utils tmp3 = new Utils(bc3.getTracker());
							bc3.auxAxiom(mAuxLit, at, null, null);
							bc3.addLiteral(mAuxLit);
							pushOperation(bc3);
							pushOperation(new CollectLiterals(
									t2 = tmp3.createNot(elseTerm), bc3));
							pushOperation(new CollectLiterals(
									t1 = tmp3.createNot(thenTerm), bc3));
							bc3.setOrigArgs(mTracker.produceAuxAxiom(
									mAuxLit, t1, t2));
							bc3.getTracker().markPosition();
						}
					}
				} else if (at.getFunction().getName().equals("=")) {
					assert at.getParameters().length == 2;
					final Term lhs = at.getParameters()[0];
					final Term rhs = at.getParameters()[1];
					assert (lhs.getSort() == t.getBooleanSort());
					assert (rhs.getSort() == t.getBooleanSort());
					Term t1, t2;
					if (mPositive) {
						final BuildClause bc1 = new BuildClause(
								ProofConstants.AUX_EQ_POS_1);
						Utils tmp1 = new Utils(bc1.getTracker());
						bc1.auxAxiom(mAuxLit, at, null, null);
						bc1.addLiteral(mAuxLit.negate());
						pushOperation(bc1);
						pushOperation(new CollectLiterals(
								t2 = tmp1.createNot(rhs), bc1));
						pushOperation(new CollectLiterals(lhs, bc1));
						bc1.setOrigArgs(mTracker.produceAuxAxiom(
								mAuxLit.negate(), lhs, t2));
						bc1.getTracker().markPosition();
						tmp1 = null;
						final BuildClause bc2 = new BuildClause(
								ProofConstants.AUX_EQ_POS_2);
						final Utils tmp2 = new Utils(bc2.getTracker());
						bc2.auxAxiom(mAuxLit, at, null, null);
						bc2.addLiteral(mAuxLit.negate());
						pushOperation(bc2);
						pushOperation(new CollectLiterals(rhs, bc2));
						pushOperation(new CollectLiterals(
								t1 = tmp2.createNot(lhs), bc2));
						bc2.setOrigArgs(mTracker.produceAuxAxiom(
								mAuxLit.negate(), t1, rhs));
						bc2.getTracker().markPosition();
					} else {
						final BuildClause bc1 = new BuildClause(
								ProofConstants.AUX_EQ_NEG_1);
						bc1.auxAxiom(mAuxLit, at, null, null);
						bc1.addLiteral(mAuxLit);
						pushOperation(bc1);
						pushOperation(new CollectLiterals(rhs, bc1));
						pushOperation(new CollectLiterals(lhs, bc1));
						bc1.setOrigArgs(mTracker.produceAuxAxiom(
								mAuxLit, lhs, rhs));
						bc1.getTracker().markPosition();
						final BuildClause bc2 = new BuildClause(
								ProofConstants.AUX_EQ_NEG_2);
						final Utils tmp = new Utils(bc2.getTracker());
						bc2.auxAxiom(mAuxLit, at, null, null);
						bc2.addLiteral(mAuxLit);
						pushOperation(bc2);
						pushOperation(new CollectLiterals(
								t2 = tmp.createNot(rhs), bc2));
						pushOperation(new CollectLiterals(
								t1 = tmp.createNot(lhs), bc2));
						bc2.setOrigArgs(mTracker.produceAuxAxiom(
								mAuxLit, t1, t2));
						bc2.getTracker().markPosition();
					}
				} else {
					throw new InternalError("AuxAxiom not implemented: "
							+ SMTAffineTerm.cleanup(mTerm));
				}
			} else if (mTerm instanceof QuantifiedFormula) {
				// TODO: Correctly implement this once we support quantifiers.
				throw new SMTLIBException(
						"Cannot create quantifier in quantifier-free logic");
			} else {
				
				
				// TODO: Correctly implement this once we support quantifiers.
				// alex: using it -- but is it correct?..
				

				QuantifiedFormula qf = (QuantifiedFormula) mTerm;
				assert (qf.getQuantifier() == QuantifiedFormula.EXISTS);
				if (mPositive) {
					BuildClause bc = new BuildClause(qf.getSubformula(), null);
					// FIXME Is this a tautology?  Do we need a different proof?
					bc.addLiteral(mAuxLit.negate());
					pushOperation(bc);
					pushOperation(new CollectLiterals(qf.getSubformula(), bc));
				} else {
					TermVariable[] vars = qf.getVariables();
					Term[] skolems = new Term[vars.length];
					for (int i = 0; i < skolems.length; ++i)
						skolems[i] = t.term(t.skolemize(vars[i]));

					mEprTheory.addSkolemConstants(skolems);
//					ArrayList<Literal[]> newGroundings = mEprTheory.addSkolemConstants(skolems);
//					for (Literal[] ng : newGroundings) {
//						addClause(ng, null, null);//TODO: hook, proof..
//					}
					
					Term skolem;
//					mUnlet.beginScope();
//					try {
						mUnlet.addSubstitutions(
							new ArrayMap<TermVariable, Term>(vars, skolems));
						Term negSkolem = mUnlet.unlet(qf.getSubformula());
//						skolem = Utils.createNotUntracked(negSkolem);
						skolem = negSkolem;
//					} finally {
//						mUnlet.endScope();
//					}
					skolem = mCompiler.transform(skolem);
					// TODO Annotation processing
					BuildClause bc = new BuildClause(skolem, null);
					// FIXME Is this a tautology?  Do we need a different proof?
					bc.addLiteral(mAuxLit.negate());
					pushOperation(bc);
					pushOperation(new CollectLiterals(skolem, bc));
				}
			}
		}
		
	}
	
	private class CreateNegClauseAuxAxioms implements Operation {

		Set<Term> mDisjuncts = new LinkedHashSet<Term>();
		private final Literal mAuxLit;
		
		public CreateNegClauseAuxAxioms(Literal auxLit) {
			mAuxLit = auxLit;
		}
		
		public void init(Term term) {
			// Cannot be done in ctor since CollectDisjuncts has to be before this.
			pushOperation(new CollectDisjuncts(term));
		}
		
		@Override
		public void perform() {
			Term t;
			for (final Term disj : mDisjuncts) {
				final BuildClause bc = new BuildClause(ProofConstants.AUX_OR_NEG);
				bc.auxAxiom(mAuxLit, disj, null, null);
				bc.addLiteral(mAuxLit);
				pushOperation(bc);
				pushOperation(new CollectLiterals(
						t = new Utils(bc.getTracker()).
						createNot(disj), bc));
				bc.getTracker().markPosition();
				bc.setOrigArgs(mTracker.produceAuxAxiom(
						mAuxLit, t));
			}
		}
		
		private class CollectDisjuncts implements Operation {
			
			private final Term mTerm;
			
			public CollectDisjuncts(Term term) {
				mTerm = term;
			}
			
			@Override
			public void perform() {
				if (mTerm instanceof ApplicationTerm) {
					final ApplicationTerm at = (ApplicationTerm) mTerm;
					if (at.getFunction() == at.getTheory().mOr) {
						for (final Term disj : at.getParameters()) {
							pushOperation(new CollectDisjuncts(disj));
						}
						return;
					}
				}
				mDisjuncts.add(mTerm);
			}
			
		}
		
	}
	
	/**
	 * Collect literals to build a clause.
	 * @author Juergen Christ
	 */
	private class CollectLiterals implements Operation {
		private final Term mTerm;
		private final BuildClause mCollector;
		public CollectLiterals(Term term, BuildClause collector) {
			assert term.getSort() == mTheory.getBooleanSort();
			mTerm = term;
			mCollector = collector;
		}
		@Override
		public void perform() {
			final Theory t = mTerm.getTheory();
			if (mTerm == t.mFalse) {
				return;
			}
			if (mTerm == t.mTrue) {
				mCollector.setTrue();
				return;
			}
			final Term idx = toPositive(mTerm);
			final boolean positive = mTerm == idx;
			// TODO What about this optimization? It increases the number of
			// conflicts on some examples, but should be better.
//			Literal knownlit = getLiteralForPolarity(idx, positive);
//			if (knownlit != null) {
//				m_Collector.addLiteral(knownlit);
//				return;
//			}
			if (idx instanceof ApplicationTerm) {
<<<<<<< HEAD
//				//alex (begin)
				if (EprTheory.isQuantifiedEprAtom(idx)) {
					// idx has implicitly forall-quantified variables
					// --> dont create a literal for the current term 
					//     (i.e. only the EPR-theory, not the DPLLEngine, will know it)
					mCollector.getTracker().save();
//					DPLLAtom eqAtom = eq.getLiteral();
					DPLLAtom eprAtom = mEprTheory.getEprAtom((ApplicationTerm) idx, 0, mEngine.getAssertionStackLevel(), mCollector);
//					mCollector.getTracker().eq(lhs, rhs, eqAtom);
					mCollector.addLiteral(
							positive ? eprAtom : eprAtom.negate(), mTerm);
					mCollector.getTracker().cleanSave();
					return;
				}
//				//alex (end)

				ApplicationTerm at = (ApplicationTerm) idx;
=======
				final ApplicationTerm at = (ApplicationTerm) idx;
>>>>>>> a0525a0a
				if (positive && at.getFunction() == t.mOr) {
					if (mTerm.mTmpCtr > Config.OCC_INLINE_THRESHOLD) {
//						m_Logger.trace("Don't inline the clause" + SMTAffineTerm.cleanup(idx));
						mCollector.getTracker().save();
						final Literal lit = getLiteral(idx);
						mCollector.getTracker().quoted(idx, lit.getAtom());
						mCollector.addLiteral(lit, mTerm);
						mCollector.getTracker().cleanSave();
					} else {
						mCollector.setFlatten(at.getParameters());
						for (final Term p : at.getParameters()) {
							pushOperation(new CollectLiterals(p, mCollector));
						}
					}
				} else if ((!at.getFunction().isIntern()
						|| at.getFunction().getName().equals("select"))
						&& at.getFunction().getReturnSort() == t.getBooleanSort()) {
					mCollector.getTracker().save();
					final Literal lit = createBooleanLit(at);
					mCollector.getTracker().intern(idx, lit);
					mCollector.addLiteral(positive ? lit : lit.negate(), mTerm);
					mCollector.getTracker().cleanSave();
//				} else if (at.getFunction().getName().equals("ite")) {
//					Term cond = at.getParameters()[0];
//					Term tc = at.getParameters()[1];
//					Term ec = at.getParameters()[2];
//					assert tc.getSort() == t.getBooleanSort();
//					// (ite cond tc ec) ===
//					// (or (and cond tc) (and (not cond) ec))
//					/*
//					 * (= A B) === (or (and A B) (and (not A) (not B)))
//					 */
				} else if (at.getFunction().getName().equals("=")
						&& at.getParameters()[0].getSort()
							!= mTheory.getBooleanSort()) {
					final Term lhs = at.getParameters()[0];
					final Term rhs = at.getParameters()[1];
					final SharedTerm slhs = getSharedTerm(lhs);
					final SharedTerm srhs = getSharedTerm(rhs);
					final EqualityProxy eq = createEqualityProxy(slhs, srhs);
					// eq == true and positive ==> set to true
					// eq == true and !positive ==> noop
					// eq == false and !positive ==> set to true
					// eq == false and positive ==> noop
					if (eq == EqualityProxy.getTrueProxy()) {
						if (positive) {
							mCollector.setTrue();
						} else {
							mCollector.getTracker().eq(lhs, rhs, mTheory.mTrue);
							mCollector.getTracker().negation(mTheory.mTrue,
									mTheory.mFalse,
									ProofConstants.RW_NOT_SIMP);
							mCollector.getTracker().notifyFalseLiteral(at);
							mCollector.setSimpOr();
						}
						return;
					}
					if (eq == EqualityProxy.getFalseProxy()) {
						if (positive) {
							mCollector.getTracker().eq(lhs, rhs, mTheory.mFalse);
							mCollector.getTracker().notifyFalseLiteral(at);
							mCollector.setSimpOr();
						} else {
							mCollector.setTrue();
						}
						return;
					}
					mCollector.getTracker().save();
					final DPLLAtom eqAtom = eq.getLiteral();
					mCollector.getTracker().eq(lhs, rhs, eqAtom);
					mCollector.addLiteral(
					        positive ? eqAtom : eqAtom.negate(), mTerm);
					mCollector.getTracker().cleanSave();
				} else if (at.getFunction().getName().equals("<=")) {
					// (<= SMTAffineTerm 0)
					mCollector.getTracker().save();
					final Literal lit = createLeq0(at);
					mCollector.getTracker().intern(at, lit);
					if (!positive && lit.getSign() == -1) {
						mCollector.getTracker().negateLit(lit, mTheory);
					}
					mCollector.addLiteral(positive ? lit : lit.negate(), mTerm);
					mCollector.getTracker().cleanSave();
				} else {
					mCollector.getTracker().save();
					final Literal lit = getLiteral(mTerm);
					mCollector.getTracker().quoted(mTerm, lit);
					mCollector.addLiteral(lit, mTerm);
					mCollector.getTracker().cleanSave();
				}
			} else {
				if (positive) {
					assert (idx instanceof QuantifiedFormula);
					final Literal lit = getLiteral(idx);
					// TODO: Proof
					mCollector.addLiteral(lit, mTerm);
				} else {
					// Skolemize and recurse 
					//alex: skolemization seems to be done by AddAsAuxAxiom
					
					Literal lit = getLiteral(idx);
					// TODO: Proof
					mCollector.addLiteral(lit, mTerm);
				}
				//alex: when does this happen? --> have to do some something here for EPR..
				// right now I think this should not happen, because clausification (AddAsAxiom) removes this case
//				throw new UnsupportedOperationException(); 

			}
		}
	}
	
	private class BuildClause implements Operation {
		private boolean mIsTrue = false;
		private final int mLeafKind;
		private final LinkedHashSet<Literal> mLits =
				new LinkedHashSet<Literal>();
		private Term mProofTerm;
		private Term[] mOrigArgs;
		private final IProofTracker mSubTracker = mTracker.getDescendent();
		private boolean mFlatten;
		private boolean mSimpOr;
		//@ invariant ProofProductionEnabled ==>
		//          (m_LeafKind != LeafNode.NO_THEORY) == (m_ProofTerm == null);
		public BuildClause(int leafKind) {
			mLeafKind = leafKind;
			mProofTerm = null;
		}
		public BuildClause(Term proofTerm, Term original) {
			this(LeafNode.NO_THEORY);
			mProofTerm = proofTerm;
			//alex begin
			mEprTheory.notifyAboutNewClause(this);
			//alex end
		}
		public void auxAxiom(Literal lit, Term res, Term base, Object auxData) {
			mProofTerm = mSubTracker.auxAxiom(
					mLeafKind, lit, res, base, auxData);
		}
		public void setProofTerm(Term proof) {
			mProofTerm = proof;
		}
		public void setOrigArgs(Term... args) {
			mOrigArgs = args;
		}
		/**
		 * Add a literal to the clause.  Use this version if merges on this
		 * literal are possible.  This version notifies the proof tracker and
		 * then delegates to the non-merge function {@link #addLiteral(Literal)}
		 * to do the real work.
		 * @param lit The literal to add to the clause.
		 * @param t   The term for which this literal has been created.
		 */
		public void addLiteral(Literal lit, Term t) {
			if (mSubTracker.notifyLiteral(lit, t)) {
				addLiteral(lit);
			} else {
				mSimpOr = true;
				mSubTracker.restore();
			}
		}
		/**
		 * Add a literal to the clause.  This version should only be used if
		 * merges on the literal are impossible or already taken care of.  This
		 * function records trivial satisfiability of the clause and takes care
		 * or the proof tracker to restore duplicated intern-steps on merges of
		 * the literal.  Furthermore, it remembers to perform delayed clause
		 * simplification.
		 * @param lit The literal to add to the clause.
		 */
		public void addLiteral(Literal lit) {	
			if (mLits.add(lit)) {
				mIsTrue |= mLits.contains(lit.negate());
			} else {
				mSimpOr = true;
			}
		}
		public void setTrue() {
			mIsTrue = true;
		}
		@Override
		public void perform() {
			if (!mIsTrue) {
				final Literal[] lits = mLits.toArray(new Literal[mLits.size()]);
				if (mFlatten) {
					mSubTracker.flatten(mOrigArgs, mSimpOr);
				} else if (mSimpOr) {
					mSubTracker.orSimpClause(mOrigArgs);
<<<<<<< HEAD
				
				//alex (begin)
				boolean isDpllClause = true;
				for (Literal l : lits) {
//					if (l instanceof EprAtom
//							&& EprTheory.isQuantifiedEprAtom(toPositive(l.getSMTFormula(mTheory)))) {
					if (l.getAtom() instanceof EprQuantifiedPredicateAtom
							|| l.getAtom() instanceof EprQuantifiedEqualityAtom) {
						// we have an EPR-clause
						isDpllClause = false;
						break;
					}
				}

				if (isDpllClause) {
				//alex (end)
					addClause(lits,	null,
							getProofNewSource(mLeafKind,
									mSubTracker.clause(mProofTerm)));
				//alex (begin)
				} else{
					//TODO: replace the nulls
					Literal[] groundLiteralsAfterDER = mEprTheory.addEprClause(lits, null, null);
					
//					if (groundLiteralsAfterDER != null)
					
					if (groundLiteralsAfterDER != null) {
						addClause(groundLiteralsAfterDER, null,
								getProofNewSource(mLeafKind,
										mSubTracker.clause(mProofTerm)));

//						IProofTracker sub = mTracker.getDescendent();
//						sub.intern(at, lit);
//						addClause(groundLiteralsAfterDER, null, getProofNewSource(sub.clause(mProofTerm)));
//					} else if (mInstantiateEprClauses) {
						// mode for solving Epr by adding all groundings is active

//						ArrayList<Literal[]> allGroundings = mEprTheory.getAllGroundingsOfLastAddedEprClause();
//						for (Literal[] grounding : allGroundings) {
//							System.out.println("EPRDEBUG (Clausifier) adding grounded clause: " + Arrays.toString(grounding)); 
//							addClause(grounding, null, null);
//						}

					}

				}
				//alex (end)
=======
				}
				addClause(lits,	null,
						getProofNewSource(mLeafKind,
								mSubTracker.clause(mProofTerm)));
>>>>>>> a0525a0a
			}
		}
		public IProofTracker getTracker() {
			return mSubTracker;
		}
		public void setFlatten(Term[] origArgs) {
			for (final Term t : origArgs) {
				if (t instanceof ApplicationTerm) {
					final ApplicationTerm at = (ApplicationTerm) t;
					if (shouldFlatten(at)) {
						mOrigArgs = origArgs;
						mFlatten = true;
						return;
					}
				}
			}
		}
		public void setSimpOr() {
			mSimpOr = true;
		}
	}
		
	private class AddDivideAxioms implements Operation {

		private final Term mDivTerm;
		private final Term mDivider;
		private final Rational mDivident;
	
		public AddDivideAxioms(Term divTerm, Term divider, Rational divident) {
			mDivTerm = divTerm;
			mDivider = divider;
			mDivident = divident;
		}
		
		@Override
		public void perform() {
			IProofTracker sub = mTracker.getDescendent();
			Utils tmp = new Utils(sub);
			final SMTAffineTerm arg = SMTAffineTerm.create(mDivider);
			final SMTAffineTerm div = SMTAffineTerm.create(mDivTerm);
			// (<= (- (* d (div x d)) x) 0)
			final SMTAffineTerm difflow = div.mul(mDivident).add(arg.negate());
			final Literal lit1 = createLeq0(
					(ApplicationTerm) tmp.createLeq0(difflow));
			Term prf = sub.auxAxiom(
					ProofConstants.AUX_DIV_LOW, null, difflow, null, null);
			sub.leq0(difflow, lit1);
			addClause(new Literal[] {lit1}, null,
					getProofNewSource(
							ProofConstants.AUX_DIV_LOW, sub.clause(prf)));
			// (not (<= (+ |d| (- x) (* d (div x d))) 0))
			sub = mTracker.getDescendent();
			tmp = new Utils(sub);
			final SMTAffineTerm diffhigh = arg.negate().add(div.mul(mDivident)).add(
					mDivident.abs());
			prf = sub.auxAxiom(
					ProofConstants.AUX_DIV_HIGH, null, diffhigh, null, null);
			final Literal lit2 = createLeq0(
					(ApplicationTerm) tmp.createLeq0(diffhigh));
			sub.leq0(diffhigh, lit2);
			if (lit2.getSign() == -1) {
				sub.negateLit(lit2, mTheory);
			}
			addClause(new Literal[] {lit2.negate()}, null,
					getProofNewSource(
							ProofConstants.AUX_DIV_HIGH, sub.clause(prf)));
		}
		
	}
	
	/**
	 * Helper to add the auxiliary axioms for to_int axioms.  Since the axioms
	 * for (to_int x) equal the axioms added for (div x 1), we reuse
	 * AddDivideAxioms. 
	 * @author Juergen Christ
	 */
	private class AddToIntAxioms implements Operation {
		
		private final ApplicationTerm mToIntTerm;
		
		public AddToIntAxioms(ApplicationTerm toIntTerm) {
			mToIntTerm = toIntTerm;
		}
		@Override
		public void perform() {
			IProofTracker sub = mTracker.getDescendent();
			Utils tmp = new Utils(sub);
			final SMTAffineTerm realTerm = SMTAffineTerm.create(
					mToIntTerm.getParameters()[0]);
			final SMTAffineTerm toInt = SMTAffineTerm.create(mToIntTerm).typecast(
					realTerm.getSort());
			// (<= (- (to_real (to_int x)) x) 0)
			final SMTAffineTerm difflow = toInt.add(realTerm.negate());
			final Literal lit1 = createLeq0(
					(ApplicationTerm) tmp.createLeq0(difflow));
			Term prf = sub.auxAxiom(
					ProofConstants.AUX_TO_INT_LOW, null, difflow, null, null);
			sub.leq0(difflow, lit1);
			addClause(new Literal[] {lit1}, null,
					getProofNewSource(
							ProofConstants.AUX_TO_INT_LOW, sub.clause(prf)));
			// (not (<= (+ d (- x) (* d (div x d))) 0))
			sub = mTracker.getDescendent();
			tmp = new Utils(sub);
			final SMTAffineTerm diffhigh =
					toInt.add(Rational.ONE).add(realTerm.negate());
			prf = sub.auxAxiom(
					ProofConstants.AUX_TO_INT_HIGH, null, diffhigh, null, null);
			final Literal lit2 = createLeq0(
					(ApplicationTerm) tmp.createLeq0(diffhigh));
			sub.leq0(diffhigh, lit2);
			if (lit2.getSign() == -1) {
				sub.negateLit(lit2, mTheory);
			}
			addClause(new Literal[] {lit2.negate()}, null,
					getProofNewSource(
							ProofConstants.AUX_TO_INT_HIGH, sub.clause(prf)));
		}
	}
	/**
	 * Add the axioms for the law of excluded middle.  This must happen if a
	 * Boolean function is used as a parameter to a non-Boolean function.
	 * @author Juergen Christ
	 */
	private class AddExcludedMiddleAxiom implements Operation {
		
		private final SharedTerm mSharedTerm;
		
		public AddExcludedMiddleAxiom(SharedTerm shared) {
			mSharedTerm = shared;
		}
		
		@Override
		public void perform() {
			final EqualityProxy thenProxy = createEqualityProxy(
					mSharedTerm, mSharedTrue);
			final EqualityProxy elseProxy = createEqualityProxy(
					mSharedTerm, mSharedFalse);
			// These asserts should hold since we do not add excluded middle
			// axioms for true or false, and the equality proxies are
			// non-numeric
			assert thenProxy != EqualityProxy.getTrueProxy();
			assert thenProxy != EqualityProxy.getFalseProxy();
			assert elseProxy != EqualityProxy.getTrueProxy();
			assert elseProxy != EqualityProxy.getFalseProxy();
			// m_Term => thenForm is (not m_Term) \/ thenForm
			final BuildClause bc1 = new BuildClause(
					ProofConstants.AUX_EXCLUDED_MIDDLE_1);
			final Literal lit1 = thenProxy.getLiteral();
			bc1.auxAxiom(lit1, mSharedTerm.getTerm(), null, null);
			bc1.addLiteral(lit1);
			pushOperation(bc1);
			pushOperation(new CollectLiterals(
					new Utils(bc1.getTracker()).createNot(
							mSharedTerm.getTerm()), bc1));
			// (not m_Term) => elseForm is m_Term \/ elseForm
			final BuildClause bc2 = new BuildClause(
					ProofConstants.AUX_EXCLUDED_MIDDLE_2);
			final Literal lit2 = elseProxy.getLiteral();
			bc2.auxAxiom(lit2, mSharedTerm.getTerm(), null, null);
			bc2.addLiteral(lit2);
			pushOperation(bc2);
			pushOperation(new CollectLiterals(mSharedTerm.getTerm(), bc2));
		}
		
	}
	
	public static class ConditionChain {
		final ConditionChain mPrev;
		final Term mCond;
		final boolean mNegated;
		public ConditionChain(ConditionChain prev, Term cond) {
			this(prev, cond, false);
		}
		public ConditionChain(ConditionChain prev, Term cond, boolean negated) {
			mPrev = prev;
			mCond = cond;
			mNegated = negated;
		}
		public Term getTerm() {
			return mNegated ? mCond.getTheory().term(
			        mCond.getTheory().mNot, mCond) : mCond;
		}
		public ConditionChain getPrevious() {
			return mPrev;
		}
	}
	
	private class AddTermITEAxiom implements Operation {

		private class CollectConditions implements Operation {
			private final ConditionChain mConds;
			private final Term mTerm;
			private final SharedTerm mIte;
			public CollectConditions(
				ConditionChain conds, Term term, SharedTerm ite) {
				mConds = conds;
				mTerm = term;
				mIte = ite;
			}
			@Override
			public void perform() {
				if (mTerm instanceof ApplicationTerm) {
					final ApplicationTerm at = (ApplicationTerm) mTerm;
					if (at.getFunction().getName().equals("ite")
							&& at.mTmpCtr <= Config.OCC_INLINE_TERMITE_THRESHOLD) {
						final Term c = at.getParameters()[0];
						final Term t = at.getParameters()[1];
						final Term e = at.getParameters()[2];
						mCollects.push(new CollectConditions(
								new ConditionChain(mConds, c), t, mIte));
						mCollects.push(new CollectConditions(
								new ConditionChain(mConds, c, true),
								e, mIte));
						return;
					}
				}
				// Not a nested ite term or a nested shared ite term
				final BuildClause bc = new BuildClause(ProofConstants.AUX_TERM_ITE);
				bc.auxAxiom(null, mTerm, mIte.getTerm(), mConds);
				pushOperation(bc);
				final SharedTerm st = getSharedTerm(mTerm);
				final EqualityProxy eqproxy = createEqualityProxy(mIte, st);
				// These asserts should be safe
				assert eqproxy != EqualityProxy.getFalseProxy();
				assert eqproxy != EqualityProxy.getTrueProxy();
				final DPLLAtom eq = eqproxy.getLiteral();
				/* We don't track merges here since there cannot be any merges
				 * on this equality.  Otherwise we have an infinite term (since
				 * the termITE is a sub-term of itself).
				 */
				bc.addLiteral(eq);
				bc.getTracker().eq(mIte.getTerm(), mTerm, eq);
				ConditionChain walk = mConds;
				final Utils tmp = new Utils(bc.getTracker());
				while (walk != null) {
					pushOperation(new CollectLiterals(
						walk.mNegated ? walk.mCond : tmp.createNot(walk.mCond),
						bc));
					walk = walk.mPrev;
				}
			}
		}
		
		private final SharedTerm mTermITE;
		private ArrayDeque<Operation> mCollects;
		
		public AddTermITEAxiom(SharedTerm termITE) {
			mTermITE = termITE;
		}
		
		@Override
		public void perform() {
			mCollects = new ArrayDeque<Clausifier.Operation>();
			final ApplicationTerm ite = (ApplicationTerm) mTermITE.getTerm();
			final Term cond = ite.getParameters()[0];
			mCollects.push(
					new CollectConditions(new ConditionChain(null, cond),
							ite.getParameters()[1], mTermITE));
			mCollects.push(
					new CollectConditions(new ConditionChain(null,
							cond, true),
							ite.getParameters()[2], mTermITE));
			while (!mCollects.isEmpty()) {
				mCollects.pop().perform();
			}
		}
	}
	
	
	// Term creation
	public MutableAffinTerm createMutableAffinTerm(SharedTerm term) {
		final SMTAffineTerm at = SMTAffineTerm.create(term.getTerm());
		return createMutableAffinTerm(at);
	}
	
	MutableAffinTerm createMutableAffinTerm(SMTAffineTerm at) {
		final MutableAffinTerm res = new MutableAffinTerm();
		res.add(at.getConstant());
		for (final Map.Entry<Term,Rational> summand : at.getSummands().entrySet()) {
			final SharedTerm shared = getSharedTerm(summand.getKey());
			final Rational coeff = summand.getValue();
			shared.shareWithLinAr();
			res.add(shared.mFactor.mul(coeff), shared);
			res.add(shared.mOffset.mul(coeff));
		}
		return res;
	}
	
	public SharedTerm getSharedTerm(Term t) {
		return getSharedTerm(t, false);
	}
	
	/**
	 * Get or create a shared term for a term.  This version does not force
	 * creation of a CCTerm for non-internal functions with arguments if
	 * <code>inCCTermBuilder</code> is <code>true</code>.
	 * 
	 * As a side effect, this function adds divide, to_int, or ite axioms for
	 * the corresponding terms.  Furthermore, For Boolean terms other than true
	 * or false the law of excluded middle is instantiated.
	 * @param t               The term to create a shared term for.
	 * @param inCCTermBuilder Are we in {@link CCTermBuilder}?
	 * @return Shared term.
	 */
	public SharedTerm getSharedTerm(Term t, boolean inCCTermBuilder) { // NOPMD
		if (t instanceof SMTAffineTerm) {
			t = ((SMTAffineTerm) t).internalize(mCompiler);
		}
		SharedTerm res = mSharedTerms.get(t);
		if (res == null) {
			// if we reach here, t is neither true nor false
			res = new SharedTerm(this, t);
			mSharedTerms.put(t, res);
			if (t instanceof ApplicationTerm) {
				final ApplicationTerm at = (ApplicationTerm) t;
				// Special cases
<<<<<<< HEAD
				if (t.getSort() == t.getTheory().getBooleanSort()
//						&& !mTheory.getLogic().isQuantified()) //alex: we only want these axioms if we do the predicate-to-function conversion
						&& (mEprTheory == null || mInstantiateEprClauses)
						&& !EprTheory.isQuantifiedEprAtom(t)) //alex: we only want these axioms if we do the predicate-to-function conversion
=======
				if (t.getSort() == t.getTheory().getBooleanSort()) {
>>>>>>> a0525a0a
					pushOperation(new AddExcludedMiddleAxiom(res));
				} else {
					final FunctionSymbol fs = at.getFunction();
					if (fs.isInterpreted()) {
						if (fs.getName().equals("div")) {
							pushOperation(
									new AddDivideAxioms(t,
											at.getParameters()[0],
											SMTAffineTerm.create(
													at.getParameters()[1]).
													getConstant()));
						} else if (fs.getName().equals("to_int")) {
							pushOperation(new AddToIntAxioms(at));
						} else if (fs.getName().equals("ite") 
								&& (fs.getReturnSort() != mTheory.getBooleanSort())) {
							pushOperation(new AddTermITEAxiom(res));
						} else if (fs.getName().equals("store")) {
							pushOperation(new AddStoreAxioms(at));
						} else if (fs.getName().equals("@diff")) {
							pushOperation(new AddDiffAxiom(at));
						}
					}
					if (needCCTerm(fs) && !inCCTermBuilder
							&& at.getParameters().length > 0) {
						final CCTermBuilder cc = new CCTermBuilder();
						res.mCCterm = cc.convert(t);
					}
				}
			}
			if (t instanceof SMTAffineTerm) {
				res.shareWithLinAr();
			}
		}
		return res;
	}
	
	private static boolean needCCTerm(FunctionSymbol fs) {
		return !fs.isInterpreted() || fs.getName() == "select"
				|| fs.getName() == "store" || fs.getName() == "@diff";
	}
	
	/// Internalization stuff
	private final FormulaUnLet mUnlet = new FormulaUnLet();
	private final TermCompiler mCompiler = new TermCompiler();
	private final OccurrenceCounter mOccCounter = new OccurrenceCounter();
	private final Deque<Operation> mTodoStack =
		new ArrayDeque<Clausifier.Operation>();
	private ProofNode mProof;
	
	private final Theory mTheory;
	private final DPLLEngine mEngine;
	private CClosure mCClosure;
	private LinArSolve mLASolver;
	private ArrayTheory mArrayTheory;
	//alex begin
	public EprTheory mEprTheory; //TODO: make private..
	public static final boolean mInstantiateEprClauses = false;
	//alex end
	
	private boolean mInstantiationMode;
	/**
	 * Mapping from Boolean terms to information about clauses produced for
	 * these terms.
	 */
	private final Map<Term, ClausifierInfo> mClauseData =
		new HashMap<Term, ClausifierInfo>();
	/**
	 * Mapping from Boolean base terms to literals.  A term is considered a base
	 * term when it corresponds to an atom or its negation.
	 */
	private final Map<Term, Literal> mLiteralData = 
			new HashMap<Term, Literal>();
	/**
	 * We cache the SharedTerms for true and false here to be able to quickly
	 * create excluded middle axioms.
	 */
	SharedTerm mSharedTrue, mSharedFalse;
	
	/// Statistics stuff
	@SuppressWarnings("unused")
	private int mNumAtoms = 0;
	
	/// Assertion stack stuff
	/**
	 * The undo trail used as a stack.
	 */
	private TrailObject mUndoTrail = new TrailObject() {
		
		@Override
		public void undo() {
			// Nothing to do for this sentinel entry
		}
	};
	/**
	 * Keep all shared terms that need to be unshared from congruence closure
	 * when the top level is popped off the assertion stack.
	 */
	final ScopedArrayList<SharedTerm> mUnshareCC =
			new ScopedArrayList<SharedTerm>();
	/**
	 * Keep all shared terms that need to be unshared from linear arithmetic
	 * when the top level is popped off the assertion stack.
	 */
	final ScopedArrayList<SharedTerm> mUnshareLA =
			new ScopedArrayList<SharedTerm>();
	/**
	 * Mapping from terms to their corresponding shared terms. 
	 */
	final ScopedHashMap<Term, SharedTerm> mSharedTerms =
		new ScopedHashMap<Term, SharedTerm>();
	/**
	 * Map of differences to equality proxies.
	 */
	final ScopedHashMap<SMTAffineTerm, EqualityProxy> mEqualities =
		new ScopedHashMap<SMTAffineTerm, EqualityProxy>();
	/**
	 * Current assertion stack level.
	 */
	private int mStackLevel = 0;
	/**
	 * The number of pushes that failed since the solver already detected
	 * unsatisfiability.
	 */
	private int mNumFailedPushes = 0;
	/**
	 * Did we emit a warning on a failed push?
	 */
	private boolean mWarnedFailedPush = false;
	
	private final LogProxy mLogger;
	/**
	 * A tracker for proof production.
	 */
	private final IProofTracker mTracker;

	
	public Clausifier(DPLLEngine engine, int proofLevel) {
		mTheory = engine.getSMTTheory();
		mEngine = engine;
		mLogger = engine.getLogger();
		mTracker = proofLevel == 2 ? new ProofTracker() : new NoopProofTracker();
		mCompiler.setProofTracker(mTracker);
	}
	
	public void setAssignmentProduction(boolean on) {
		mCompiler.setAssignmentProduction(on);
	}
	
	void pushOperation(Operation op) {
		mTodoStack.push(op);
	}
	
	/**
	 * Transform a term to a positive normal term.  A term is a positive normal
	 * term if it
	 * <ul>
	 * <li>is an {@link ApplicationTerm} that does not correspond to a negation
	 * </li>
	 * <li>is a {@link QuantifiedFormula} that is existentially quantified</li>
	 * </ul> 
	 * @param t The term to compute the positive for.
	 * @return The positive of this term.
	 */
	private static Term toPositive(Term t) {
		assert !(t instanceof AnnotatedTerm);
		if (t instanceof ApplicationTerm) {
			final ApplicationTerm at = (ApplicationTerm) t;
			return (at.getFunction() == at.getTheory().mNot)
					? at.getParameters()[0] : at;
		}
		// FIXME: Think about how to get Utils in here... 
		else if (t instanceof QuantifiedFormula) {
			QuantifiedFormula qf = (QuantifiedFormula) t;
			if (qf.getQuantifier() == QuantifiedFormula.FORALL) { //alex: convention seems to have changed from forall to exists
				// (exists (x) (phi x)) is (not (forall (x) (not (phi x))))
				// alex: (forall (x) (phi x)) is (not (exists (x) (not (phi x))))
				return t.getTheory().exists(qf.getVariables(), 
						t.getTheory().not(t)); //alex: just using theory instead of utils --> TODO is that a problem?
//						Utils.createNot(qf.getSubformula()));
			}
			return qf;
		}
		throw new InternalError("Unclear how to compute positive for " + t);
	}
	
<<<<<<< HEAD
	DPLLAtom createAnonAtom(Term smtFormula) {
		DPLLAtom atom = null;
		//alex begin
		/*
		 * when inserting a cnf-auxvar (for tseitin-style encoding) in a quantified formula,
		 *  we need it to depend on the currently active quantifiers
		 */
		if (mTheory.getLogic().isQuantified()
				&& smtFormula.getFreeVars().length > 0) {
			
			Sort[] paramTypes = new Sort[smtFormula.getFreeVars().length];
			for (int i = 0; i < paramTypes.length; i++)
				paramTypes[i] = smtFormula.getFreeVars()[i].getSort();
			
			FunctionSymbol fs = mTheory.declareFunction(
					"AUX(" + smtFormula.toString() + ")", 
					paramTypes,
					mTheory.getBooleanSort());
			EprPredicate eprPred = new EprPredicate(fs, mEprTheory);
//			atom = new EprQuantifiedPredicateAtom(mTheory.term(fs, smtFormula.getFreeVars()), 
//					0, mStackLevel, eprPred);	//TODO add good hash value
			atom = eprPred.getAtomForTermTuple(new TermTuple(smtFormula.getFreeVars()), mTheory, mStackLevel);
		} else {
		//alex end
			atom = new NamedAtom(smtFormula, mStackLevel);
			//alex: do these three lines (all) belong inside this else branch or outside??
			mEngine.addAtom(atom);
			mTracker.quoted(smtFormula, atom);
			mNumAtoms++;
		}
=======
	NamedAtom createAnonAtom(Term smtFormula) {
		final NamedAtom atom = new NamedAtom(smtFormula, mStackLevel);
		mEngine.addAtom(atom);
		mTracker.quoted(smtFormula, atom);
		mNumAtoms++;
>>>>>>> a0525a0a
		return atom;
	}

	BooleanVarAtom createBooleanVar(Term smtFormula) {
		final BooleanVarAtom atom = new BooleanVarAtom(smtFormula, mStackLevel);
		mUndoTrail = new RemoveAtom(mUndoTrail, smtFormula);
		mEngine.addAtom(atom);
		mNumAtoms++;
		return atom;
	}

//	QuantifiedAtom createQuantifiedAtom(Term smtFormula) {
//		String name = "quantproxy!" + numAtoms;
//		QuantifiedAtom atom = new QuantifiedAtom(name, smtFormula, m_StackLevel);
//		m_LiteralData.put(smtFormula, atom);
//		m_UndoTrail = new RemoveAtom(m_UndoTrail, smtFormula);
//		m_Engine.addAtom(atom);
//		++numAtoms;
//		return atom;
//	}
	
	public EqualityProxy createEqualityProxy(SharedTerm lhs, SharedTerm rhs) {
		SMTAffineTerm diff = SMTAffineTerm.create(lhs.getTerm()).addUnchecked(
				SMTAffineTerm.create(rhs.getTerm()).negate(),
				lhs.getSort() == rhs.getSort());
		if (diff.isConstant()) {
			if (diff.getConstant().equals(Rational.ZERO)) {
				return EqualityProxy.getTrueProxy();
			} else {
				return EqualityProxy.getFalseProxy();
			}
		}
		diff = diff.div(diff.getGcd());
		// normalize equality to integer logic if all variables are integer.
		if (mTheory.getLogic().isIRA() && !diff.isIntegral()
				&& diff.isAllIntSummands()) {
			diff = diff.typecast(getTheory().getSort("Int"));
		}
		// check for unsatisfiable integer formula, e.g. 2x + 2y = 1.
		if (diff.isIntegral() && !diff.getConstant().isIntegral()) {
			return EqualityProxy.getFalseProxy();
		}
		// we cannot really normalize the sign of the term.  Try both signs.
		EqualityProxy eqForm = mEqualities.get(diff);
		if (eqForm != null) {
			return eqForm;
		}
		eqForm = mEqualities.get(diff.negate());
		if (eqForm != null) {
			return eqForm;
		}
		eqForm = new EqualityProxy(this, lhs, rhs);
		mEqualities.put(diff, eqForm);
		return eqForm;
	}
	
	Literal getLiteralForPolarity(Term t, boolean positive) {
		assert t == toPositive(t);
		final ClausifierInfo ci = mClauseData.get(t);
		if (ci != null && ci.getLiteral() != null) {
			if (positive) {
				if (!ci.testFlags(ClausifierInfo.POS_AUX_AXIOMS_ADDED)) {
					pushOperation(
							new AddAuxAxioms(t, ci.getLiteral(), positive));
				}
				return ci.getLiteral();
			} else {
				if (!ci.testFlags(ClausifierInfo.NEG_AUX_AXIOMS_ADDED)) {
					pushOperation(
							new AddAuxAxioms(t, ci.getLiteral(), positive));
				}
				return ci.getLiteral().negate();
			}
		}
		return null; 
	}
	
	Literal getLiteral(Term t) {
		final Term idx = toPositive(t);
		final boolean pos = t == idx;
		ClausifierInfo ci = mClauseData.get(idx);
		if (ci == null) {
			ci = new ClausifierInfo();
			mClauseData.put(idx, ci);
			mUndoTrail = new RemoveClausifierInfo(mUndoTrail, idx);
		}
		if (ci.getLiteral() == null) {
			final Literal lit = createAnonAtom(idx);
			ci.setLiteral(lit);
			mUndoTrail = new RemoveLiteral(mUndoTrail, ci);
			pushOperation(new AddAuxAxioms(idx, lit, pos));
			return pos ? lit : lit.negate();
		}
		if (pos) {
			if (!ci.testFlags(ClausifierInfo.POS_AUX_AXIOMS_ADDED)) {
				pushOperation(new AddAuxAxioms(idx, ci.getLiteral(), true));
			}
			return ci.getLiteral();
		}
		if (!ci.testFlags(ClausifierInfo.NEG_AUX_AXIOMS_ADDED)) {
			pushOperation(new AddAuxAxioms(idx, ci.getLiteral(), false));
		}
		return ci.getLiteral().negate();
	}
	
	Literal getLiteralTseitin(Term t) {
		final Term idx = toPositive(t);
		final boolean pos = t == idx;
		ClausifierInfo ci = mClauseData.get(idx);
		if (ci == null) {
			ci = new ClausifierInfo();
			mClauseData.put(idx, ci);
			mUndoTrail = new RemoveClausifierInfo(mUndoTrail, idx);
		}
		if (ci.getLiteral() == null) {
			final Literal lit = createAnonAtom(idx);
			ci.setLiteral(lit);
			mUndoTrail = new RemoveLiteral(mUndoTrail, ci);
			pushOperation(new AddAuxAxioms(idx, lit, true));
			pushOperation(new AddAuxAxioms(idx, lit, false));
			return pos ? lit : lit.negate();
		}
		if (!ci.testFlags(ClausifierInfo.POS_AUX_AXIOMS_ADDED)) {
			pushOperation(new AddAuxAxioms(idx, ci.getLiteral(), true));
		}
		if (!ci.testFlags(ClausifierInfo.NEG_AUX_AXIOMS_ADDED)) {
			pushOperation(new AddAuxAxioms(idx, ci.getLiteral(), false));
		}
		return pos ? ci.getLiteral() : ci.getLiteral().negate();
	}
	
	ClausifierInfo getInfo(Term idx) {
		assert(idx == toPositive(idx));
		ClausifierInfo res = mClauseData.get(idx);
		if (res == null) {
			res = new ClausifierInfo();
			mClauseData.put(idx, res);
			mUndoTrail = new RemoveClausifierInfo(mUndoTrail, idx);
		}
		return res;
	}
	
	void addClause(Literal[] lits, ClauseDeletionHook hook, ProofNode proof) {

		//alex, late comment: don't do this here but in BuildClause.perform
//		//alex (begin)
//		/*
//		 * Idea for EPR:
//		 *  - a clause that has a literal which has a quantified variable should not go into the Engine
//		 *  - the EPR theory should know the whole clause
//		 *  (the engine will set the non-quantified literals, but it "gets to know them" somewhere else (getLiteral or so)
//		 */


		// track which constant appear in ground clauses
		if (mEprTheory!= null) {
			mEprTheory.addConstants(EprHelpers.collectAppearingConstants(lits, mTheory));
		}

//		//alex (end)
		
		if (mInstantiationMode) {
			// TODO Add instantiation clauses to DPLL
		} else {
			mEngine.addFormulaClause(lits, proof, hook);
		}
	}
	
	void addToUndoTrail(TrailObject obj) {
		obj.setPrevious(mUndoTrail);
		mUndoTrail = obj;
	}
	
	private void pushUndoTrail() {
		mUndoTrail = new ScopeMarker(mUndoTrail);
	}
	
	private void popUndoTrail() {
		while (!mUndoTrail.isScopeMarker()) {
			mUndoTrail.undo();
			mUndoTrail = mUndoTrail.getPrevious();
		}
		// Skip the scope marker
		mUndoTrail = mUndoTrail.getPrevious();
	}
	
	void addUnshareCC(SharedTerm shared) {
		mUnshareCC.add(shared);
	}
	
	void addUnshareLA(SharedTerm shared) {
		mUnshareLA.add(shared);
	}
	
	private void setupCClosure() {
		if (mCClosure == null) {
			mCClosure = new CClosure(mEngine);
			mEngine.addTheory(mCClosure);
			/* If we do not setup the cclosure at the root level, we remove it
			 * with the corresponding pop since the axiom true != false will be
			 * removed from the assertion stack as well.
			 */
			if (mStackLevel != 0) {
				mUndoTrail = new RemoveTheory(mUndoTrail);
			}
			mSharedTrue = new SharedTerm(this, mTheory.mTrue);
			mSharedTrue.mCCterm = mCClosure.createAnonTerm(mSharedTrue);
			mSharedTerms.put(mTheory.mTrue, mSharedTrue);
			mSharedFalse =	new SharedTerm(this, mTheory.mFalse);
			mSharedFalse.mCCterm = mCClosure.createAnonTerm(mSharedFalse);
			mSharedTerms.put(mTheory.mFalse, mSharedFalse);
<<<<<<< HEAD
//			if (!mTheory.getLogic().isQuantified()) {
			if (mEprTheory != null && !mInstantiateEprClauses) {
				//alex: this is only needed for the predicate-to-function conversion, right?
				Literal[] lits = new Literal[] {
=======
			final Literal[] lits = new Literal[] {
>>>>>>> a0525a0a
				mCClosure.createCCEquality(
						mStackLevel, mSharedTrue.mCCterm,
						mSharedFalse.mCCterm).negate()};
				mEngine.addFormulaClause(lits,
						getProofNewSource(ProofConstants.AUX_TRUE_NOT_FALSE, 
								mTracker.auxAxiom(
										ProofConstants.AUX_TRUE_NOT_FALSE,
										lits[0], mTheory.mTrue, null, null)));
			}
		}
	}
	
	private void setupLinArithmetic() {
		if (mLASolver == null) {
			mLASolver = new LinArSolve(mEngine);
			mEngine.addTheory(mLASolver);
		}
	}
	
	private void setupArrayTheory() {
		if (mArrayTheory == null) {
			mArrayTheory = new ArrayTheory(this, mCClosure);
			mEngine.addTheory(mArrayTheory);
		}
	}
	
	private void setupEprTheory() {
		// TODO maybe merge with setupQuantifiers, below?

		if (mEprTheory == null) {
//			mEprTheory = new EprTheory(this.getTheory());
			
			mEprTheory = new EprTheory(mTheory, mEngine, mCClosure, this, mInstantiateEprClauses);
			mEngine.addTheory(mEprTheory);
		}
	}
	
//	private void setupQuantifiers() {
		// TODO Implement 
//		setupCClosure();
//		try {
//			Class<?> pcclass = getClass().getClassLoader().loadClass(
//					System.getProperty(
//							Config.PATTERNCOMPILER,
//							Config.DEFAULT_PATTERNCOMPILER));
//			patternCompiler = (IPatternCompiler)pcclass.newInstance();
//		} catch (Exception e) {
//			logger.fatal("Could not load Pattern Compiler",e);
//			throw new RuntimeException("Could not load Pattern Compiler",e);
//		}
//		quantTheory = new QuantifierTheory(cclosure);
//		dpllEngine.addTheory(quantTheory);
//	}
	
	public void setLogic(Logics logic) {
		if (mEngine.isProofGenerationEnabled()) {
			setSourceAnnotation(LeafNode.NO_THEORY,
					SourceAnnotation.EMPTY_SOURCE_ANNOT);
		}
		
<<<<<<< HEAD
		if (logic.isBitVector() //|| logic.isQuantified()
				|| logic.isNonLinearArithmetic())
=======
		if (logic.isBitVector() || logic.isQuantified()
				|| logic.isNonLinearArithmetic()) {
>>>>>>> a0525a0a
			throw new UnsupportedOperationException(
					"Logic " + logic.toString() + " unsupported");
		}
		
		if (logic.isUF() || logic.isArray()) {
			setupCClosure();
		}
		if (logic.isArithmetic()) {
			setupLinArithmetic();
<<<<<<< HEAD
		if (logic.isArray())
 			setupArrayTheory();
		if (logic.isQuantified())
			setupEprTheory(); //or maybe call it setupQuantifiers()..
=======
		}
		if (logic.isArray()) {
			setupArrayTheory();
		}
>>>>>>> a0525a0a
	}
	
	public Iterable<BooleanVarAtom> getBooleanVars() {
		return new Iterable<BooleanVarAtom>() {
			
			@Override
			public Iterator<BooleanVarAtom> iterator() {
				return new BooleanVarIterator(mLiteralData.values().iterator());
			}
		};
	}
	
	private static final class BooleanVarIterator 
	    implements Iterator<BooleanVarAtom> {
		private final Iterator<Literal> mIt;
		private BooleanVarAtom mNext;
		public BooleanVarIterator(Iterator<Literal> it) {
			mIt = it;
			computeNext();
		}
		private final void computeNext() {
			while (mIt.hasNext()) {
				final Literal lit = mIt.next();
				if (lit instanceof BooleanVarAtom) {
					mNext = (BooleanVarAtom) lit;
					return;
				}
			}
			mNext = null;
		}
		@Override
		public boolean hasNext() {
			return mNext != null;
		}
		@Override
		public BooleanVarAtom next() {
			final BooleanVarAtom res = mNext;
			if (res == null) {
				throw new NoSuchElementException();
			}
			computeNext();
			return res;
		}
		@Override
		public void remove() {
			throw new UnsupportedOperationException();
		}
	}
	
	private final void run() {
		while (!mTodoStack.isEmpty()) {
			if (mEngine.isTerminationRequested()) {
				/* Note: Engine remembers incompleteness */
				mTodoStack.clear();
				return;
			}
			final Operation op = mTodoStack.pop();
			op.perform();
		}
	}
	
	public DPLLEngine getEngine() {
		return mEngine;
	}
	
	public CClosure getCClosure() {
		return mCClosure;
	}
	
	public LinArSolve getLASolver() {
		return mLASolver;
	}
	
	public LogProxy getLogger() {
		return mLogger;
	}
	
	public int getStackLevel() {
		return mStackLevel;
	}
	
	public void addFormula(Term f) {
		if (mEngine.inconsistent()) {
			mLogger.warn("Already inconsistent.");
			return;
		}
		if (mEngine.isProofGenerationEnabled()) {
			setSourceAnnotation(LeafNode.NO_THEORY,
					SourceAnnotation.EMPTY_SOURCE_ANNOT);
			if (f instanceof AnnotatedTerm) {
				final AnnotatedTerm at = (AnnotatedTerm)f;
				final Annotation[] annots = at.getAnnotations();
				for (final Annotation a : annots) {
					if (a.getKey().equals(":named")) {
						final String name = ((String) a.getValue()).intern();
						setSourceAnnotation(LeafNode.NO_THEORY,
								new SourceAnnotation(name, null));
						break;
					}
				}
			}
		}
		Term tmp = mUnlet.unlet(f);
//		f = null;
//		System.err.println(tmp.toStringDirect());
		Term tmp2;
		try {
			tmp2 = mCompiler.transform(tmp);
		} finally {
			mCompiler.reset();
		}
		tmp = null;
//		System.err.println("Transformed");
//		System.err.println(SMTAffineTerm.cleanup(tmp2).toStringDirect());
		final Term proof = mTracker.getRewriteProof(f);
		mTracker.reset();
		
		mOccCounter.count(tmp2);
		final Map<Term, Set<String>> names = mCompiler.getNames();
		if (names != null) {
			for (final Map.Entry<Term, Set<String>> me : names.entrySet()) {
				trackAssignment(me.getKey(), me.getValue());
			}
		}
//		System.err.println("Started convertion");
		pushOperation(new AddAsAxiom(tmp2, proof));
		mInstantiationMode = false;
		run();
//		System.err.println("Ended convertion");
		mOccCounter.reset(tmp2);
		tmp2 = null;
		
//		logger.info("Added " + numClauses + " clauses, " + numAtoms
//				+ " auxiliary atoms.");
		if (mEngine.isProofGenerationEnabled()) {
			setSourceAnnotation(LeafNode.NO_THEORY,
					SourceAnnotation.EMPTY_SOURCE_ANNOT);
		}
	}
	
	// TODO need an instantiation mode here to add clauses to DPLL as deletable instantiations
//	public void addInstantiation(Term f, Map<TermVariable, Term> inst,
//			Literal quantproxy) {
//		if (m_Engine.isProofGenerationEnabled()) {
//			// TODO
//		}
//		m_Unlet.beginScope();
//		m_Unlet.addSubstitutions(inst);
//		Term tmp = m_Unlet.unlet(f);
//		m_Unlet.endScope();
//		Term tmp2 = m_Compiler.transform(tmp);
//		
//		/*
//		 * This is an ugly hack.  Since operations might introduce proxy
//		 * literals with definitions that might be deleted once an instantiation
//		 * is deleted, we cannot permanently store the proxy literals and the
//		 * knowledge about their aux axioms.
//		 */
//		pushUndoTrail();
//		m_InstantiationMode = true;
//		if (quantproxy == null) {
//			// toplevel match
//			pushOperation(new AddAsAxiom(tmp2));
//		} else {
//			BuildClause bc = new BuildClause(LeafNode.QUANT_INST);
//			bc.addLiteral(quantproxy.negate());
//			pushOperation(new CollectLiterals(tmp2, bc));
//		}
//		run();
//		popUndoTrail();
//		
//		if (m_Engine.isProofGenerationEnabled()) {
//			// TODO
//		}
//	}
	
	public void push() {
		if (mEngine.inconsistent()) {
			if (!mWarnedFailedPush) {
				mLogger.warn("Already inconsistent.");
				mWarnedFailedPush = true;
			}
			++mNumFailedPushes;
		} else {
			mEngine.push();
			++mStackLevel;
			mEqualities.beginScope();
			mUnshareCC.beginScope();
			mUnshareLA.beginScope();
			mSharedTerms.beginScope();
			pushUndoTrail();
		}
	}
	public void pop(int numpops) {
		if (numpops <= mNumFailedPushes) {
			mNumFailedPushes -= numpops;
			return;
		}
		mWarnedFailedPush = false; 
		numpops -= mNumFailedPushes;
		mNumFailedPushes = 0;
		mEngine.pop(numpops);
		for (int i = 0; i < numpops; ++i) {
			for (final SharedTerm t : mUnshareCC.currentScope()) {
				t.unshareCC();
			}
			mUnshareCC.endScope();
			for (final SharedTerm t : mUnshareLA.currentScope()) {
				t.unshareLA();
			}
			mUnshareLA.endScope();
			mEqualities.endScope();
			popUndoTrail();
			mSharedTerms.endScope();
		}
		mStackLevel -= numpops;
	}
	
	public void setSourceAnnotation(int leafKind, IAnnotation sourceAnnot) {
		mProof = new LeafNode(leafKind, sourceAnnot);
	}
	
	private ProofNode getProofNewSource(Term source) {
		return getProofNewSource(LeafNode.NO_THEORY, source);
	}
	
	private ProofNode getProofNewSource(int leafKind, Term source) {
		if (source == null) {
			return mProof;
		}
		if (mProof instanceof LeafNode) {
			final LeafNode ln = (LeafNode) mProof;
			final SourceAnnotation annot = 
					new SourceAnnotation(
							(SourceAnnotation) ln.getTheoryAnnotation(),
							source);
			return new LeafNode(leafKind, annot);
		}
		return mProof;
	}
	
	private ProofNode getClauseProof(Term proofTerm) {
		proofTerm = mTracker.clause(proofTerm);
		return getProofNewSource(proofTerm);
	}
	public IAnnotation getAnnotation() {
		if (mProof instanceof LeafNode) {
			return ((LeafNode) mProof).getTheoryAnnotation();
		}
		return null;
	}
	
	public Theory getTheory() {
		return mTheory;
	}
	
	private void trackAssignment(Term term, Set<String> names) {
		Literal lit;
		final Term idx = toPositive(term);
		final boolean pos = idx == term;
		if (idx instanceof ApplicationTerm) {
			final ApplicationTerm at = (ApplicationTerm) idx;
			final FunctionSymbol fs = at.getFunction();
			if (fs.getName().equals("<=")) {
				lit = createLeq0(at);
			} else if (fs.getName().equals("=")
					&& at.getParameters()[0].getSort() != mTheory.getBooleanSort()) {
				final SharedTerm lhs = getSharedTerm(at.getParameters()[0]);
				final SharedTerm rhs = getSharedTerm(at.getParameters()[1]);
				final EqualityProxy ep = createEqualityProxy(lhs, rhs);
				if (ep == EqualityProxy.getTrueProxy()) {
					lit = new DPLLAtom.TrueAtom();
				} else if (ep == EqualityProxy.getFalseProxy()) {
					lit = new DPLLAtom.TrueAtom().negate();
				} else {
					lit = ep.getLiteral();
				}
			} else if ((!fs.isIntern() || fs.getName().equals("select"))
					&& fs.getReturnSort() == mTheory.getBooleanSort()) {
				lit = createBooleanLit(at);
			} else if (at == mTheory.mTrue) {
				lit = new DPLLAtom.TrueAtom();
			} else if (at == mTheory.mFalse) {
				lit = new DPLLAtom.TrueAtom().negate();
			} else {
				lit = getLiteralTseitin(idx);
			}
		} else {
			lit = getLiteralTseitin(idx);
		}
		if (!pos) {
			lit = lit.negate();
		}
		for (final String name : names) {
			mEngine.trackAssignment(name, lit);
		}
	}
	
	private Literal createLeq0(ApplicationTerm leq0term) {
		Literal lit = mLiteralData.get(leq0term);
		if (lit == null) {
			final SMTAffineTerm sum = 
			        SMTAffineTerm.create(leq0term.getParameters()[0]);
			final MutableAffinTerm msum = createMutableAffinTerm(sum);
			lit = mLASolver.generateConstraint(msum, false, mStackLevel);
			mLiteralData.put(leq0term, lit);
			mUndoTrail = new RemoveAtom(mUndoTrail, leq0term);
		}
		return lit;
	}
	
	private Literal createBooleanLit(ApplicationTerm term) {
		Literal lit = mLiteralData.get(term);
		if (lit == null) {
			if (term.getParameters().length == 0) {
				lit = createBooleanVar(term);
			} else {
<<<<<<< HEAD
				//alex begin
				// alex: this the right place to get rid of the CClosure predicate conversion in EPR-case?
				// --> seems to be one of three positions.. (keyword: predicate-to-function conversion)
//				if (mTheory.getLogic().isQuantified()) {
				if ((mEprTheory != null && !mInstantiateEprClauses) || EprTheory.isQuantifiedEprAtom(term)) {
					// assuming right now that 
					assert !term.getFunction().getName().equals("not") : "do something for the negated case!";

					//FIXME: how to tell getEprAtom which clause we are in????
//					EprAtom atom = mEprTheory.getEprAtom(term, 0, mEngine.getAssertionStackLevel());//TODO: replace 0 by hash value
					EprAtom atom = mEprTheory.getEprAtom(term, 0, mEngine.getAssertionStackLevel(), null);//TODO: replace 0 by hash value

					lit = atom;
//					if (!atom.isQuantified)
					if (atom instanceof EprGroundPredicateAtom)
						mEprTheory.addAtomToDPLLEngine(atom);
//						mEngine.addAtom(atom);
				} else {
					// replace a predicate atom "(p x)" by "(p x) = true"
					//alex end
					SharedTerm st = getSharedTerm(term);

					EqualityProxy eq = createEqualityProxy(st, mSharedTrue);
					// Safe since m_Term is neither true nor false
					assert eq != EqualityProxy.getTrueProxy();
					assert eq != EqualityProxy.getFalseProxy();
					lit = eq.getLiteral();

				}
=======
				final SharedTerm st = getSharedTerm(term);
				final EqualityProxy eq = createEqualityProxy(st, mSharedTrue);
				// Safe since m_Term is neither true nor false
				assert eq != EqualityProxy.getTrueProxy();
				assert eq != EqualityProxy.getFalseProxy();
				lit = eq.getLiteral();
>>>>>>> a0525a0a
			}
			mLiteralData.put(term, lit);
			mUndoTrail = new RemoveAtom(mUndoTrail, term);
		}
		return lit;
	}
	
	public boolean resetBy0Seen() {
		return mCompiler.resetBy0Seen();
	}

	public IProofTracker getTracker() {
		return mTracker;
	}
	
	public Literal getCreateLiteral(Term f) {
		Term tmp = mUnlet.unlet(f);
		Term tmp2;
		try {
			tmp2 = mCompiler.transform(tmp);
		} finally {
			mCompiler.reset();
		}
		tmp = null;		
		mOccCounter.count(tmp2);
		
		ApplicationTerm at = (ApplicationTerm) tmp2;
		boolean negated = false;
		FunctionSymbol fs = at.getFunction();
		if (fs == mTheory.mNot) {
			at = (ApplicationTerm) at.getParameters()[0];
			fs = at.getFunction();
			negated = true;
		}

		Literal res;
		if (!fs.isIntern() || fs.getName().equals("select")) {
			res = createBooleanLit(at);
		} else if (at == mTheory.mTrue) {
			res = new TrueAtom();
		} else if (at == mTheory.mFalse) {
			res = new TrueAtom().negate();
		} else if (fs.getName().equals("=")) {
			if (at.getParameters()[0].getSort() == mTheory.getBooleanSort()) {
				res = getLiteralTseitin(at);
			} else {
				final EqualityProxy ep = createEqualityProxy(
						getSharedTerm(at.getParameters()[0]),
						getSharedTerm(at.getParameters()[1]));
				if (ep == EqualityProxy.getFalseProxy()) {
					res = new TrueAtom().negate();
				} else if (ep == EqualityProxy.getTrueProxy()) {
					res = new TrueAtom();
				} else {
					res = ep.getLiteral();
				}
			}
		} else if (fs.getName().equals("<=")) {
			res = createLeq0(at);
		} else {
			res = getLiteralTseitin(at);
		}
		
		mInstantiationMode = false;
		run();
		mOccCounter.reset(tmp2);
		tmp2 = null;
		return negated ? res.negate() : res;
	}
	
	public static boolean shouldFlatten(ApplicationTerm term) {
		return term.getFunction() == term.getTheory().mOr
				&& term.mTmpCtr <= Config.OCC_INLINE_THRESHOLD;
	}

	//alex (begin)
//	public List<Clause> getFulfilledEprClauses() {
	public Set<Clause> getFulfilledEprClauses() {
		return mEprTheory.getFulfilledClauses();
	}

//	public List<Clause> getNotFulfilledEprClauses() {
	public Set<Clause> getNotFulfilledEprClauses() {
		return mEprTheory.getNotFulfilledClauses();
	}
	
	public EprTheory getEprTheory() {
		return mEprTheory;
	}
	//alex (end)
}<|MERGE_RESOLUTION|>--- conflicted
+++ resolved
@@ -79,14 +79,11 @@
 import de.uni_freiburg.informatik.ultimate.smtinterpol.theory.epr.atoms.EprPredicateAtom;
 import de.uni_freiburg.informatik.ultimate.smtinterpol.theory.linar.LinArSolve;
 import de.uni_freiburg.informatik.ultimate.smtinterpol.theory.linar.MutableAffinTerm;
-<<<<<<< HEAD
+import de.uni_freiburg.informatik.ultimate.util.datastructures.ScopedArrayList;
+import de.uni_freiburg.informatik.ultimate.util.datastructures.ScopedHashMap;
 import de.uni_freiburg.informatik.ultimate.smtinterpol.util.ArrayMap;
 import de.uni_freiburg.informatik.ultimate.util.ScopedArrayList;
 import de.uni_freiburg.informatik.ultimate.util.ScopedHashMap;
-=======
-import de.uni_freiburg.informatik.ultimate.util.datastructures.ScopedArrayList;
-import de.uni_freiburg.informatik.ultimate.util.datastructures.ScopedHashMap;
->>>>>>> a0525a0a
 
 /**
  * Utility to convert an arbitrary term into CNF and insert it into SMTInterpol.
@@ -642,7 +639,7 @@
 						|| at.getFunction().getName().equals("select"))
 						&& at.getFunction().getReturnSort()
 							== t.getBooleanSort()) {
-<<<<<<< HEAD
+
 					//alex: unit clause case --> no further simplification needed
 					// do basically the same as in BuildClause.perform()...
 					
@@ -688,13 +685,6 @@
 						}
 					}
 				//alex (end)
-=======
-					final Literal lit = createBooleanLit(at);
-					final IProofTracker sub = mTracker.getDescendent();
-					sub.intern(at, lit);
-					addClause(new Literal[] {positive ? lit : lit.negate()},
-							null, getProofNewSource(sub.clause(mProofTerm)));
->>>>>>> a0525a0a
 				} else if (at.getFunction().getName().equals("=")) {
 					final Term lhs = at.getParameters()[0];
 					final Term rhs = at.getParameters()[1];
@@ -1258,7 +1248,8 @@
 //				return;
 //			}
 			if (idx instanceof ApplicationTerm) {
-<<<<<<< HEAD
+				
+				
 //				//alex (begin)
 				if (EprTheory.isQuantifiedEprAtom(idx)) {
 					// idx has implicitly forall-quantified variables
@@ -1276,9 +1267,6 @@
 //				//alex (end)
 
 				ApplicationTerm at = (ApplicationTerm) idx;
-=======
-				final ApplicationTerm at = (ApplicationTerm) idx;
->>>>>>> a0525a0a
 				if (positive && at.getFunction() == t.mOr) {
 					if (mTerm.mTmpCtr > Config.OCC_INLINE_THRESHOLD) {
 //						m_Logger.trace("Don't inline the clause" + SMTAffineTerm.cleanup(idx));
@@ -1467,7 +1455,8 @@
 					mSubTracker.flatten(mOrigArgs, mSimpOr);
 				} else if (mSimpOr) {
 					mSubTracker.orSimpClause(mOrigArgs);
-<<<<<<< HEAD
+				}
+				
 				
 				//alex (begin)
 				boolean isDpllClause = true;
@@ -1515,12 +1504,6 @@
 
 				}
 				//alex (end)
-=======
-				}
-				addClause(lits,	null,
-						getProofNewSource(mLeafKind,
-								mSubTracker.clause(mProofTerm)));
->>>>>>> a0525a0a
 			}
 		}
 		public IProofTracker getTracker() {
@@ -1838,14 +1821,10 @@
 			if (t instanceof ApplicationTerm) {
 				final ApplicationTerm at = (ApplicationTerm) t;
 				// Special cases
-<<<<<<< HEAD
 				if (t.getSort() == t.getTheory().getBooleanSort()
 //						&& !mTheory.getLogic().isQuantified()) //alex: we only want these axioms if we do the predicate-to-function conversion
 						&& (mEprTheory == null || mInstantiateEprClauses)
-						&& !EprTheory.isQuantifiedEprAtom(t)) //alex: we only want these axioms if we do the predicate-to-function conversion
-=======
-				if (t.getSort() == t.getTheory().getBooleanSort()) {
->>>>>>> a0525a0a
+						&& !EprTheory.isQuantifiedEprAtom(t)) { //alex: we only want these axioms if we do the predicate-to-function conversion
 					pushOperation(new AddExcludedMiddleAxiom(res));
 				} else {
 					final FunctionSymbol fs = at.getFunction();
@@ -2031,7 +2010,6 @@
 		throw new InternalError("Unclear how to compute positive for " + t);
 	}
 	
-<<<<<<< HEAD
 	DPLLAtom createAnonAtom(Term smtFormula) {
 		DPLLAtom atom = null;
 		//alex begin
@@ -2062,13 +2040,6 @@
 			mTracker.quoted(smtFormula, atom);
 			mNumAtoms++;
 		}
-=======
-	NamedAtom createAnonAtom(Term smtFormula) {
-		final NamedAtom atom = new NamedAtom(smtFormula, mStackLevel);
-		mEngine.addAtom(atom);
-		mTracker.quoted(smtFormula, atom);
-		mNumAtoms++;
->>>>>>> a0525a0a
 		return atom;
 	}
 
@@ -2280,14 +2251,11 @@
 			mSharedFalse =	new SharedTerm(this, mTheory.mFalse);
 			mSharedFalse.mCCterm = mCClosure.createAnonTerm(mSharedFalse);
 			mSharedTerms.put(mTheory.mFalse, mSharedFalse);
-<<<<<<< HEAD
+			final Literal[] lits = new Literal[] {
 //			if (!mTheory.getLogic().isQuantified()) {
 			if (mEprTheory != null && !mInstantiateEprClauses) {
 				//alex: this is only needed for the predicate-to-function conversion, right?
 				Literal[] lits = new Literal[] {
-=======
-			final Literal[] lits = new Literal[] {
->>>>>>> a0525a0a
 				mCClosure.createCCEquality(
 						mStackLevel, mSharedTrue.mCCterm,
 						mSharedFalse.mCCterm).negate()};
@@ -2348,13 +2316,8 @@
 					SourceAnnotation.EMPTY_SOURCE_ANNOT);
 		}
 		
-<<<<<<< HEAD
 		if (logic.isBitVector() //|| logic.isQuantified()
-				|| logic.isNonLinearArithmetic())
-=======
-		if (logic.isBitVector() || logic.isQuantified()
 				|| logic.isNonLinearArithmetic()) {
->>>>>>> a0525a0a
 			throw new UnsupportedOperationException(
 					"Logic " + logic.toString() + " unsupported");
 		}
@@ -2364,17 +2327,12 @@
 		}
 		if (logic.isArithmetic()) {
 			setupLinArithmetic();
-<<<<<<< HEAD
-		if (logic.isArray())
- 			setupArrayTheory();
+		}
+		if (logic.isArray()) {
+			setupArrayTheory();
+		}
 		if (logic.isQuantified())
 			setupEprTheory(); //or maybe call it setupQuantifiers()..
-=======
-		}
-		if (logic.isArray()) {
-			setupArrayTheory();
-		}
->>>>>>> a0525a0a
 	}
 	
 	public Iterable<BooleanVarAtom> getBooleanVars() {
@@ -2692,7 +2650,6 @@
 			if (term.getParameters().length == 0) {
 				lit = createBooleanVar(term);
 			} else {
-<<<<<<< HEAD
 				//alex begin
 				// alex: this the right place to get rid of the CClosure predicate conversion in EPR-case?
 				// --> seems to be one of three positions.. (keyword: predicate-to-function conversion)
@@ -2722,14 +2679,6 @@
 					lit = eq.getLiteral();
 
 				}
-=======
-				final SharedTerm st = getSharedTerm(term);
-				final EqualityProxy eq = createEqualityProxy(st, mSharedTrue);
-				// Safe since m_Term is neither true nor false
-				assert eq != EqualityProxy.getTrueProxy();
-				assert eq != EqualityProxy.getFalseProxy();
-				lit = eq.getLiteral();
->>>>>>> a0525a0a
 			}
 			mLiteralData.put(term, lit);
 			mUndoTrail = new RemoveAtom(mUndoTrail, term);
