--- conflicted
+++ resolved
@@ -67,18 +67,9 @@
 		at.add(mBound.negate());
 		final boolean isInt = mVar.mIsInt && mBound.isIntegral();
 		final Sort s = smtTheory.getSort(isInt ? "Int" : "Real");
-<<<<<<< HEAD
-		final Sort[] binfunc = {s,s};
-		final FunctionSymbol comp =  
-				smtTheory.getFunction("=", binfunc);
-		final Term res = smtTheory.term(comp,
-				at.toSMTLib(smtTheory, isInt, quoted),
-				Rational.ZERO.toTerm(s));
-=======
 		final Sort[] binfunc = { s, s };
 		final FunctionSymbol comp = smtTheory.getFunction("=", binfunc);
 		final Term res = smtTheory.term(comp, at.toSMTLib(smtTheory, isInt, quoted), Rational.ZERO.toTerm(s));
->>>>>>> 12eee7d0
 		return quoted ? smtTheory.annotatedTerm(NamedAtom.QUOTED, res) : res;
 	}
 
