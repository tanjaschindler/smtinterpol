/*
 * Copyright (C) 2009-2016 University of Freiburg
 *
 * This file is part of SMTInterpol.
 *
 * SMTInterpol is free software: you can redistribute it and/or modify
 * it under the terms of the GNU Lesser General Public License as published
 * by the Free Software Foundation, either version 3 of the License, or
 * (at your option) any later version.
 *
 * SMTInterpol is distributed in the hope that it will be useful,
 * but WITHOUT ANY WARRANTY; without even the implied warranty of
 * MERCHANTABILITY or FITNESS FOR A PARTICULAR PURPOSE.  See the
 * GNU Lesser General Public License for more details.
 *
 * You should have received a copy of the GNU Lesser General Public License
 * along with SMTInterpol.  If not, see <http://www.gnu.org/licenses/>.
 */
package de.uni_freiburg.informatik.ultimate.smtinterpol.interpolate;

import java.util.ArrayList;
import java.util.Map.Entry;

import de.uni_freiburg.informatik.ultimate.logic.ApplicationTerm;
import de.uni_freiburg.informatik.ultimate.logic.Rational;
import de.uni_freiburg.informatik.ultimate.logic.Term;
import de.uni_freiburg.informatik.ultimate.logic.TermVariable;
import de.uni_freiburg.informatik.ultimate.smtinterpol.interpolate.Interpolator.LitInfo;
import de.uni_freiburg.informatik.ultimate.smtinterpol.theory.linar.InfinitNumber;

/**
 * The Interpolator for linear arithmetic. This computes the interpolants with the algorithm described in "Proof Tree
<<<<<<< HEAD
 * Preserving Interpolation" in the version "newtechreport.pdf" in this repository.
 *
 * In particular we need to compute leaf interpolants for trichotomy
 * 
 * <pre>
 * a < b \/ a == b \/ a > b
 * </pre>
 * 
 * and for simple conflicts with Farkas coefficients.
 * 
=======
 * Preserving Interpolation" in the version "newtechreport.pdf" in this repository. In particular we need to compute
 * leaf interpolants for trichotomy
 *
 * <pre>
 * a < b \/ a == b \/ a > b
 * </pre>
 *
 * and for simple conflicts with Farkas coefficients.
 *
>>>>>>> 12eee7d0
 * @author Jochen Hoenicke, Alexander Nutz, Tanja Schindler
 */
public class LAInterpolator {

	Interpolator mInterpolator;
	/**
	 * The lemma for which we compute an interpolant.
	 */
	Term mLemma;
	/**
	 * The information needed to interpolate this lemma.
	 */
	InterpolatorClauseTermInfo mLemmaInfo = new InterpolatorClauseTermInfo();

	/**
	 * For each partition, this stores the partial interpolant.
	 */
	Interpolant[] mInterpolants;

	/**
	 * This is 1, if mSum is an integer, eps otherwise.
	 */
	InfinitNumber mEpsilon;

	/**
	 * Return the epsilon. This is 1 for integer constraints, eps for rational constraints.
<<<<<<< HEAD
	 * 
=======
	 *
>>>>>>> 12eee7d0
	 * @return the epsilon.
	 */
	public InfinitNumber getEpsilon() {
		return mEpsilon;
	}

	/**
	 * Create a new linear arithmetic interpolator for an LA lemma.
<<<<<<< HEAD
	 * 
=======
	 *
>>>>>>> 12eee7d0
	 * @param interpolator
	 *            the global interpolator.
	 * @param laLemma
	 *            the lemma that is interpolated.
	 */
<<<<<<< HEAD
	public LAInterpolator(Interpolator interpolator) {
=======
	public LAInterpolator(final Interpolator interpolator) {
>>>>>>> 12eee7d0
		mInterpolator = interpolator;
		mInterpolants = new Interpolant[mInterpolator.mNumInterpolants];
		for (int i = 0; i < mInterpolator.mNumInterpolants; i++) {
			mInterpolants[i] = new Interpolant();
		}
	}

	/**
<<<<<<< HEAD
	 * Interpolate an LA lemma.
	 * 
	 * Normally, the interpolant is computed by summing up the A-part of all literals minding the Farkas coefficients.
	 * 
	 * For trichotomy clauses we have to return the special trichotomy interpolant,
	 * 
=======
	 * Interpolate an LA lemma. Normally, the interpolant is computed by summing up the A-part of all literals minding
	 * the Farkas coefficients. For trichotomy clauses we have to return the special trichotomy interpolant,
	 *
>>>>>>> 12eee7d0
	 * <pre>
	 * LA(x1 + x2 &lt= 0, 0, x1 + x2 &lt= 0 and
	 *         (x1 + x2 &lt 0 or EQ(x, x1)))
	 * </pre>
<<<<<<< HEAD
	 * 
	 * in the mixed case.
	 *
	 * @param lemma
	 *            the LA lemma that is interpolated.
	 */
	private void interpolateLemma(Term lemma) {

=======
	 *
	 * in the mixed case.
	 *
	 * @param lemma
	 *            the LA lemma that is interpolated.
	 */
	private void interpolateLemma(final Term lemma) {
>>>>>>> 12eee7d0
		final InterpolatorAffineTerm[] ipl = new InterpolatorAffineTerm[mInterpolator.mNumInterpolants + 1];
		for (int part = 0; part < ipl.length; part++) {
			ipl[part] = new InterpolatorAffineTerm();
		}
		@SuppressWarnings("unchecked")
		final ArrayList<TermVariable>[] auxVars = new ArrayList[mInterpolator.mNumInterpolants];
		/*
		 * these variables are used for trichotomy clauses. The inequalityInfo will remember the information for one of
		 * the inequalities to get the aux literal. The equality will remember the equality literal and equalityInfo
		 * will remember its info.
		 */
		Term equality = null;
		LitInfo equalityInfo = null;
		Interpolator.Occurrence inequalityInfo = null;

		/*
		 * Add the A-part of the literals in this LA lemma.
		 */
		mLemmaInfo = mInterpolator.getClauseTermInfo(lemma);

		for (final Entry<Term, Rational> entry : mLemmaInfo.getFarkasCoeffs().entrySet()) {
			final Term lit = mInterpolator.mTheory.not(entry.getKey());
			final InterpolatorLiteralTermInfo litTermInfo = mInterpolator.getLiteralTermInfo(lit);
			final Rational factor = entry.getValue();
<<<<<<< HEAD
			if (litTermInfo.isBoundConstraint() || (!litTermInfo.isNegated() && litTermInfo.isLAEquality())) {
=======
			if (litTermInfo.isBoundConstraint() || !litTermInfo.isNegated() && litTermInfo.isLAEquality()) {
>>>>>>> 12eee7d0
				InfinitNumber bound;
				InterpolatorAffineTerm lv;
				if (litTermInfo.isBoundConstraint()) {
					assert factor.signum() == (litTermInfo.isNegated() ? -1 : 1);
					bound = new InfinitNumber(litTermInfo.getBound(), 0);
					// adapt the bound value for strict inequalities
					if (((ApplicationTerm) litTermInfo.getAtom()).getFunction().getName().equals("<")) {
						bound = bound.sub(litTermInfo.getEpsilon());
					}
					// get the inverse bound for negated literals
					if (litTermInfo.isNegated()) {
						bound = bound.add(litTermInfo.getEpsilon());
					}
					lv = litTermInfo.getLinVar();
				} else {
					assert litTermInfo.isLAEquality();
					lv = litTermInfo.getLinVar();
					bound = new InfinitNumber(litTermInfo.getBound(), 0);
				}
				final LitInfo info = mInterpolator.getLiteralInfo(litTermInfo.getAtom());
				inequalityInfo = info;

				int part = info.mInB.nextClearBit(0);
				while (part < ipl.length) {
					if (info.isMixed(part)) {
						/* ab-mixed interpolation */
						assert info.mMixedVar != null;
						ipl[part].add(factor, info.getAPart(part));
						ipl[part].add(factor.negate(), info.mMixedVar);

						if (auxVars[part] == null) {
							auxVars[part] = new ArrayList<>();
						}
						auxVars[part].add(info.mMixedVar);
					}
					if (info.isALocal(part)) {
						/* Literal in A: add to sum */
						ipl[part].add(factor, lv);
						ipl[part].add(bound.negate().mul(factor));
					}
					part++;
				}
			} else if (litTermInfo.isNegated() && litTermInfo.isLAEquality()) {
				// we have a Trichotomy Clause
				equality = litTermInfo.getAtom();
				final Term eq = equality;
				// a trichotomy clause must contain exactly three parts
				assert mLemmaInfo.getLiterals().size() == 3;// NOCHECKSTYLE
				assert equalityInfo == null;
				equalityInfo = mInterpolator.getLiteralInfo(eq);
				assert factor.abs() == Rational.ONE;

				int part = equalityInfo.mInB.nextClearBit(0);
				while (part < ipl.length) {
					if (equalityInfo.isALocal(part)) {
						/* Literal in A: add epsilon to sum */
						ipl[part].add(litTermInfo.getEpsilon());
					}
					part++;
				}
			} else {
				assert false;
			}
		}
<<<<<<< HEAD
		assert (ipl[ipl.length - 1].isConstant() && InfinitNumber.ZERO.less(ipl[ipl.length - 1].getConstant()));
=======
		assert ipl[ipl.length - 1].isConstant() && InfinitNumber.ZERO.less(ipl[ipl.length - 1].getConstant());
>>>>>>> 12eee7d0

		/*
		 * Save the interpolants computed for this leaf into the result array.
		 */
		for (int part = 0; part < auxVars.length; part++) {
			final Rational normFactor = ipl[part].isConstant() ? Rational.ONE : ipl[part].getGCD().inverse().abs();
			ipl[part].mul(normFactor);
			/*
			 * Round up the (negated) constant if all terms in the interpolant are known to be integer. This is sound
			 * since x <= 0 is equivalent to ceil(x) <= 0.
			 */
			if (ipl[part].isInt()) {
				ipl[part].mConstant = ipl[part].getConstant().ceil();
			}

			if (auxVars[part] != null) { // NOPMD
				/*
				 * This is a mixed interpolant with auxiliary variables. Prepare an LATerm that wraps the interpolant.
				 */
				InfinitNumber k;
				Term F;
				if (equalityInfo != null) { // NOPMD
					/*
					 * This is a mixed trichotomy clause. This requires a very special interpolant.
					 */
					assert equalityInfo.isMixed(part);
					assert auxVars[part].size() == 2;
					assert normFactor == Rational.ONE;
					final InterpolatorAffineTerm less =
							new InterpolatorAffineTerm(ipl[part]).add(InfinitNumber.EPSILON);
					k = InfinitNumber.ZERO;
					F = mInterpolator.mTheory.and(ipl[part].toLeq0(mInterpolator.mTheory), mInterpolator.mTheory.or(
							less.toLeq0(mInterpolator.mTheory),
							mInterpolator.mTheory.equals(equalityInfo.getMixedVar(), auxVars[part].iterator().next())));
				} else {
					/* Just the inequalities are mixed. */
					if (ipl[part].isInt()) {
						k = InfinitNumber.ONE.negate();
					} else {
						k = InfinitNumber.EPSILON.negate();
					}
					F = ipl[part].toLeq0(mInterpolator.mTheory);
				}
				final LATerm laTerm = new LATerm(ipl[part], k, F);
				mInterpolants[part].mTerm = laTerm;
			} else {
<<<<<<< HEAD
				assert (equalityInfo == null || !equalityInfo.isMixed(part));
=======
				assert equalityInfo == null || !equalityInfo.isMixed(part);
>>>>>>> 12eee7d0
				if (equalityInfo != null && ipl[part].isConstant()
						&& equalityInfo.isALocal(part) != inequalityInfo.isALocal(part)) {
					/*
					 * special case: Nelson-Oppen conflict, a <= b and b <= a in one partition, a != b in the other. If
					 * a != b is in A, the interpolant is simply a != b. If a != b is in B, the interpolant is simply a
					 * == b.
					 */
					final Term thisIpl = equalityInfo.isALocal(part) ? mInterpolator.mTheory.not(equality) : equality;
					mInterpolants[part].mTerm = thisIpl;
				} else {
					mInterpolants[part].mTerm = ipl[part].toLeq0(mInterpolator.mTheory);
				}
			}
		}
	}

	/**
	 * Computes partial interpolants for the LA lemma.
<<<<<<< HEAD
	 * 
	 * @return an array containing the partial tree interpolants.
	 */
	public Interpolant[] computeInterpolants(Term lemma) {
=======
	 *
	 * @return an array containing the partial tree interpolants.
	 */
	public Interpolant[] computeInterpolants(final Term lemma) {
>>>>>>> 12eee7d0
		interpolateLemma(lemma);
		return mInterpolants;
	}
}<|MERGE_RESOLUTION|>--- conflicted
+++ resolved
@@ -30,28 +30,15 @@
 
 /**
  * The Interpolator for linear arithmetic. This computes the interpolants with the algorithm described in "Proof Tree
-<<<<<<< HEAD
- * Preserving Interpolation" in the version "newtechreport.pdf" in this repository.
- *
- * In particular we need to compute leaf interpolants for trichotomy
- * 
+ * Preserving Interpolation" in the version "newtechreport.pdf" in this repository. In particular we need to compute
+ * leaf interpolants for trichotomy
+ *
  * <pre>
  * a < b \/ a == b \/ a > b
  * </pre>
- * 
+ *
  * and for simple conflicts with Farkas coefficients.
- * 
-=======
- * Preserving Interpolation" in the version "newtechreport.pdf" in this repository. In particular we need to compute
- * leaf interpolants for trichotomy
- *
- * <pre>
- * a < b \/ a == b \/ a > b
- * </pre>
- *
- * and for simple conflicts with Farkas coefficients.
- *
->>>>>>> 12eee7d0
+ *
  * @author Jochen Hoenicke, Alexander Nutz, Tanja Schindler
  */
 public class LAInterpolator {
@@ -78,11 +65,7 @@
 
 	/**
 	 * Return the epsilon. This is 1 for integer constraints, eps for rational constraints.
-<<<<<<< HEAD
-	 * 
-=======
-	 *
->>>>>>> 12eee7d0
+	 *
 	 * @return the epsilon.
 	 */
 	public InfinitNumber getEpsilon() {
@@ -90,22 +73,18 @@
 	}
 
 	/**
-	 * Create a new linear arithmetic interpolator for an LA lemma.
-<<<<<<< HEAD
+	 * Create a new linear arithmetic interpolator for an LA lemma. <<<<<<< HEAD
 	 * 
-=======
-	 *
->>>>>>> 12eee7d0
+	 * =======
+	 *
+	 * >>>>>>> refs/heads/master
+	 * 
 	 * @param interpolator
 	 *            the global interpolator.
 	 * @param laLemma
 	 *            the lemma that is interpolated.
 	 */
-<<<<<<< HEAD
-	public LAInterpolator(Interpolator interpolator) {
-=======
 	public LAInterpolator(final Interpolator interpolator) {
->>>>>>> 12eee7d0
 		mInterpolator = interpolator;
 		mInterpolants = new Interpolant[mInterpolator.mNumInterpolants];
 		for (int i = 0; i < mInterpolator.mNumInterpolants; i++) {
@@ -114,40 +93,20 @@
 	}
 
 	/**
-<<<<<<< HEAD
-	 * Interpolate an LA lemma.
-	 * 
-	 * Normally, the interpolant is computed by summing up the A-part of all literals minding the Farkas coefficients.
-	 * 
-	 * For trichotomy clauses we have to return the special trichotomy interpolant,
-	 * 
-=======
 	 * Interpolate an LA lemma. Normally, the interpolant is computed by summing up the A-part of all literals minding
 	 * the Farkas coefficients. For trichotomy clauses we have to return the special trichotomy interpolant,
 	 *
->>>>>>> 12eee7d0
 	 * <pre>
 	 * LA(x1 + x2 &lt= 0, 0, x1 + x2 &lt= 0 and
 	 *         (x1 + x2 &lt 0 or EQ(x, x1)))
 	 * </pre>
-<<<<<<< HEAD
-	 * 
+	 *
 	 * in the mixed case.
 	 *
 	 * @param lemma
 	 *            the LA lemma that is interpolated.
 	 */
-	private void interpolateLemma(Term lemma) {
-
-=======
-	 *
-	 * in the mixed case.
-	 *
-	 * @param lemma
-	 *            the LA lemma that is interpolated.
-	 */
 	private void interpolateLemma(final Term lemma) {
->>>>>>> 12eee7d0
 		final InterpolatorAffineTerm[] ipl = new InterpolatorAffineTerm[mInterpolator.mNumInterpolants + 1];
 		for (int part = 0; part < ipl.length; part++) {
 			ipl[part] = new InterpolatorAffineTerm();
@@ -172,11 +131,7 @@
 			final Term lit = mInterpolator.mTheory.not(entry.getKey());
 			final InterpolatorLiteralTermInfo litTermInfo = mInterpolator.getLiteralTermInfo(lit);
 			final Rational factor = entry.getValue();
-<<<<<<< HEAD
-			if (litTermInfo.isBoundConstraint() || (!litTermInfo.isNegated() && litTermInfo.isLAEquality())) {
-=======
 			if (litTermInfo.isBoundConstraint() || !litTermInfo.isNegated() && litTermInfo.isLAEquality()) {
->>>>>>> 12eee7d0
 				InfinitNumber bound;
 				InterpolatorAffineTerm lv;
 				if (litTermInfo.isBoundConstraint()) {
@@ -241,11 +196,7 @@
 				assert false;
 			}
 		}
-<<<<<<< HEAD
-		assert (ipl[ipl.length - 1].isConstant() && InfinitNumber.ZERO.less(ipl[ipl.length - 1].getConstant()));
-=======
 		assert ipl[ipl.length - 1].isConstant() && InfinitNumber.ZERO.less(ipl[ipl.length - 1].getConstant());
->>>>>>> 12eee7d0
 
 		/*
 		 * Save the interpolants computed for this leaf into the result array.
@@ -292,11 +243,7 @@
 				final LATerm laTerm = new LATerm(ipl[part], k, F);
 				mInterpolants[part].mTerm = laTerm;
 			} else {
-<<<<<<< HEAD
-				assert (equalityInfo == null || !equalityInfo.isMixed(part));
-=======
 				assert equalityInfo == null || !equalityInfo.isMixed(part);
->>>>>>> 12eee7d0
 				if (equalityInfo != null && ipl[part].isConstant()
 						&& equalityInfo.isALocal(part) != inequalityInfo.isALocal(part)) {
 					/*
@@ -315,17 +262,10 @@
 
 	/**
 	 * Computes partial interpolants for the LA lemma.
-<<<<<<< HEAD
-	 * 
+	 *
 	 * @return an array containing the partial tree interpolants.
 	 */
-	public Interpolant[] computeInterpolants(Term lemma) {
-=======
-	 *
-	 * @return an array containing the partial tree interpolants.
-	 */
 	public Interpolant[] computeInterpolants(final Term lemma) {
->>>>>>> 12eee7d0
 		interpolateLemma(lemma);
 		return mInterpolants;
 	}
