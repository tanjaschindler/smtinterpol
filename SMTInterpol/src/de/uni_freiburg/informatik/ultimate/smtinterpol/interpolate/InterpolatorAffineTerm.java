--- conflicted
+++ resolved
@@ -38,11 +38,7 @@
 
 /**
  * Represents a modifiable affin term, i.e. SUM_i c_i * x_i + c, where the x_i are initially nonbasic variable.
-<<<<<<< HEAD
- * 
-=======
- *
->>>>>>> 12eee7d0
+ *
  * @author hoenicke.
  */
 public class InterpolatorAffineTerm {
@@ -74,11 +70,7 @@
 		return this;
 	}
 
-<<<<<<< HEAD
-	public InterpolatorAffineTerm add(InfinitNumber c) {
-=======
 	public InterpolatorAffineTerm add(final InfinitNumber c) {
->>>>>>> 12eee7d0
 		mConstant = mConstant.add(c);
 		return this;
 	}
@@ -98,11 +90,7 @@
 		return this;
 	}
 
-<<<<<<< HEAD
-	public InterpolatorAffineTerm add(Rational c, SharedTerm term) {
-=======
 	public InterpolatorAffineTerm add(final Rational c, final SharedTerm term) {
->>>>>>> 12eee7d0
 		if (c.equals(Rational.ZERO)) {
 			return this;
 		}
@@ -114,11 +102,7 @@
 		return this;
 	}
 
-<<<<<<< HEAD
-	public InterpolatorAffineTerm add(Rational c, LinVar var) {
-=======
 	public InterpolatorAffineTerm add(final Rational c, final LinVar var) {
->>>>>>> 12eee7d0
 		if (c.equals(Rational.ZERO)) {
 			return this;
 		}
@@ -144,19 +128,11 @@
 		}
 	}
 
-<<<<<<< HEAD
-	private void addSimple(Rational c, LinVar term) {
-		addSimple(c, term.getSharedTerm().getRealTerm());
-	}
-
-	private void addSimple(Rational c, Term term) {
-=======
 	private void addSimple(final Rational c, final LinVar term) {
 		addSimple(c, term.getSharedTerm().getRealTerm());
 	}
 
 	private void addSimple(Rational c, final Term term) {
->>>>>>> 12eee7d0
 		assert (/* !term.getLinVar().isInitiallyBasic() && */ !c.equals(Rational.ZERO));
 		final Rational oldc = mSummands.remove(term);
 		if (oldc != null) {
@@ -188,11 +164,7 @@
 		return this;
 	}
 
-<<<<<<< HEAD
-	public InterpolatorAffineTerm div(Rational c) {
-=======
 	public InterpolatorAffineTerm div(final Rational c) {
->>>>>>> 12eee7d0
 		return mul(c.inverse());
 	}
 
@@ -272,11 +244,7 @@
 	/**
 	 * Convert the affine term to a term in our core theory.
 	 */
-<<<<<<< HEAD
-	public Term toSMTLib(Theory t, boolean isInt) {
-=======
 	public Term toSMTLib(final Theory t, final boolean isInt) {
->>>>>>> 12eee7d0
 		assert (mConstant.mEps == 0);
 		final Sort numSort = isInt ? t.getSort("Int") : t.getSort("Real");
 		assert (numSort != null);
@@ -328,20 +296,12 @@
 
 	/**
 	 * Create the term <code>this <= val</code>.
-<<<<<<< HEAD
-	 * 
-=======
 	 *
->>>>>>> 12eee7d0
 	 * @param t
 	 *            Theory used in conversion.
 	 * @return A term for <code>this <= val</code>.
 	 */
-<<<<<<< HEAD
-	public Term toLeq0(Theory t) {
-=======
 	public Term toLeq0(final Theory t) {
->>>>>>> 12eee7d0
 		assert (mConstant.mEps >= 0);
 		if (isConstant()) {
 			return mConstant.compareTo(InfinitNumber.ZERO) <= 0 ? t.mTrue : t.mFalse;
@@ -351,13 +311,8 @@
 		assert (numSort != null);
 		final Sort[] binfunc = new Sort[] { numSort, numSort };
 		final FunctionSymbol times = t.getFunction("*", binfunc);
-<<<<<<< HEAD
-		final ArrayList<Term> lcomb = new ArrayList<Term>();
-		final ArrayList<Term> rcomb = new ArrayList<Term>();
-=======
 		final ArrayList<Term> lcomb = new ArrayList<>();
 		final ArrayList<Term> rcomb = new ArrayList<>();
->>>>>>> 12eee7d0
 		for (final Map.Entry<Term, Rational> me : mSummands.entrySet()) {
 			Term convme = me.getKey();
 			// if affine term is integral it may only add integers.
