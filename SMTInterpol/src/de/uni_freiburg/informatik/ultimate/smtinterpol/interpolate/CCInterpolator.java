--- conflicted
+++ resolved
@@ -57,11 +57,7 @@
 	 */
 	private int getParent(int color) {
 		int parent = color + 1;
-<<<<<<< HEAD
-		while (mInterpolator.mStartOfSubtrees[parent] > color){
-=======
 		while (mInterpolator.mStartOfSubtrees[parent] > color) {
->>>>>>> e26492de
 			parent++;
 		}
 		return parent;
@@ -224,7 +220,6 @@
 
 			public Term getBoundTerm(int color) {
 				if (color < mColor) {
-<<<<<<< HEAD
 					Term first = this == mHead ? mPath[0] 
 									: mPath[mPath.length - 1];
 					return first;
@@ -234,17 +229,6 @@
 					Term last = this == mTail ? mPath[0]
 									: mPath[mPath.length - 1];
 					return last;
-=======
-					final CCTerm first = this == mHead ? mPath[0] 
-							: mPath[mPath.length - 1];
-					return first.toSMTTerm(mTheory);
-				} else if (color < mMaxColor) {
-					return mTerm[color];
-				} else {
-					final CCTerm last = this == mTail ? mPath[0] 
-							: mPath[mPath.length - 1];
-					return last.toSMTTerm(mTheory);
->>>>>>> e26492de
 				}
 			}
 
@@ -265,30 +249,16 @@
 				}
 				mPre[color].addAll(pre);
 			}
-<<<<<<< HEAD
 
 			private void mergeCongPath(PathEnd other,ApplicationTerm start,
 							ApplicationTerm end) {
 				FunctionSymbol func = start.getFunction();
-				int rightColor = mInterpolator
+				final int rightColor = mInterpolator
 								.getOccurrence(end, null).getALocalColor();
-				Occurrence rightOccur = mInterpolator.new Occurrence();
-=======
-			
-			private void mergeCongPath(
-			        PathEnd other, CCAppTerm start, CCAppTerm end) {
-				CCTerm term = start.getFunc();
-				while (term instanceof CCAppTerm) {
-					term = ((CCAppTerm) term).getFunc();
-				}
-				final int rightColor = mInterpolator
-					.getOccurrence(end.getFlatTerm()).getALocalColor();
 				final Occurrence rightOccur = mInterpolator.new Occurrence();
->>>>>>> e26492de
 				rightOccur.occursIn(rightColor);
 				final Occurrence leftOccur = mInterpolator.new Occurrence();
 				leftOccur.occursIn(mColor);
-<<<<<<< HEAD
 				int numArgs = func.getParameterSorts().length;
 				PathInfo[] argPaths = new PathInfo[numArgs];
 				PathEnd[] head = new PathEnd[numArgs];
@@ -311,36 +281,6 @@
 									Term endTerm = endArgs[arg];
 									tail[arg].closeAPath(head[arg], endTerm, rightOccur);
 									tail[arg].openAPath(head[arg], endTerm, rightOccur);
-=======
-				final FunctionSymbol func = ((CCBaseTerm)term).getFunctionSymbol();
-				final int numArgs = func.getParameterSorts().length;
-				final PathInfo[] argPaths = new PathInfo[numArgs];
-				final PathEnd[] head = new PathEnd[numArgs];
-				final PathEnd[] tail = new PathEnd[numArgs];
-				final boolean[] isReverse = new boolean[numArgs];
-				int arg = numArgs;
-				while (true) {
-					arg--;
-					argPaths[arg] =
-						start.getArg() == end.getArg() ? new PathInfo(start.getArg())
-						: mPaths.get(new SymmetricPair<CCTerm>(start.getArg(), end.getArg()));
-					argPaths[arg].interpolatePathInfo();
-					isReverse[arg] = (start.getArg() != argPaths[arg].mPath[0]);
-					head[arg] = isReverse[arg] ? argPaths[arg].mTail : argPaths[arg].mHead;
-					tail[arg] = isReverse[arg] ? argPaths[arg].mHead : argPaths[arg].mTail;
-					final Term startTerm = start.getArg().toSMTTerm(mTheory);
-					head[arg].closeAPath(tail[arg], startTerm, leftOccur);
-					head[arg].openAPath(tail[arg], startTerm, leftOccur);
-					final Term endTerm = end.getArg().toSMTTerm(mTheory);
-					tail[arg].closeAPath(head[arg], endTerm, rightOccur);
-					tail[arg].openAPath(head[arg], endTerm, rightOccur);
-					if (arg == 0) {
-						break;
-					}
-					
-					start = (CCAppTerm) start.getFunc();
-					end = (CCAppTerm) end.getFunc();
->>>>>>> e26492de
 				}
 
 				mHasABPath.and(rightOccur.mInA);
@@ -374,25 +314,16 @@
 					for (int i = 0; i < numArgs; i++) {
 						if (color < argPaths[i].mMaxColor) {
 							addPre(color, Coercion.buildDistinct(
-<<<<<<< HEAD
 											head[i].getBoundTerm(color),
 											tail[i].getBoundTerm(color)));
-=======
-									head[i].getBoundTerm(color),
-									tail[i].getBoundTerm(color)));
 						}
->>>>>>> e26492de
 						addAllPre(color, head[i]);
 						addAllPre(color, tail[i]);
 					}
 				}
 			}
-<<<<<<< HEAD
-
-=======
-			
+
 			@Override
->>>>>>> e26492de
 			public String toString() {
 				final StringBuilder sb = new StringBuilder();
 				String comma = "";
@@ -452,19 +383,11 @@
 		}
 
 		public void interpolatePathInfo() {
-<<<<<<< HEAD
-			if (mComputed){
-				return;
-			}
-			Occurrence headOccur = mInterpolator.getOccurrence(mPath[0], null);
-
-=======
 			if (mComputed) {
 				return;
 			}
-			final Occurrence headOccur = 
-					mInterpolator.getOccurrence(mPath[0].getFlatTerm());
->>>>>>> e26492de
+			Occurrence headOccur = mInterpolator.getOccurrence(mPath[0], null);
+
 			mHead = new PathEnd();
 			mTail = new PathEnd();
 			mTail.closeAPath(mHead, null, headOccur);
@@ -472,17 +395,10 @@
 
 
 			for (int i = 0; i < mPath.length - 1; i++) {
-<<<<<<< HEAD
 				Term left = mPath[i];
 				Term right = mPath[i + 1];
 				ApplicationTerm lit = 
 								mEqualities.get(new SymmetricPair<Term>(left, right));
-=======
-				final CCTerm left = mPath[i];
-				final CCTerm right = mPath[i + 1];
-				final CCEquality lit = 
-						mEqualities.get(new SymmetricPair<CCTerm>(left, right));
->>>>>>> e26492de
 				if (lit == null) {
 					mTail.mergeCongPath(mHead, (ApplicationTerm) left,
 									(ApplicationTerm) right);
@@ -496,13 +412,8 @@
 					} else {
 						mTail.closeAPath(mHead, boundaryTerm, info);
 						mTail.openAPath(mHead, boundaryTerm, info);
-<<<<<<< HEAD
-						Occurrence occ = mInterpolator.getOccurrence(
+						final Occurrence occ = mInterpolator.getOccurrence(
 										mPath[i + 1], null);
-=======
-						final Occurrence occ = mInterpolator.getOccurrence(
-								mPath[i + 1].getFlatTerm());
->>>>>>> e26492de
 						boundaryTerm = info.getMixedVar();
 						mTail.closeAPath(mHead, boundaryTerm, occ);
 						mTail.openAPath(mHead, boundaryTerm, occ);
@@ -521,13 +432,8 @@
 		 * @param isNegated True, if there is a disequality in the chain.
 		 */
 		private void addInterpolantClause(int color, Set<Term> pre) {
-<<<<<<< HEAD
-			Term clause = pre == null ? mTheory.mFalse
+			final Term clause = pre == null ? mTheory.mFalse
 							: mTheory.or(pre.toArray(new Term[pre.size()]));
-=======
-			final Term clause = pre == null ? mTheory.mFalse
-						: mTheory.or(pre.toArray(new Term[pre.size()]));
->>>>>>> e26492de
 			mInterpolants[color].add(clause);
 		}
 
@@ -539,13 +445,8 @@
 
 		}
 
-<<<<<<< HEAD
 		public void addDiseq(ApplicationTerm diseq) {
-			LitInfo info = mInterpolator.getLiteralInfo(diseq);
-=======
-		public void addDiseq(CCEquality diseq) {
 			final LitInfo info = mInterpolator.getLiteralInfo(diseq);
->>>>>>> e26492de
 			Term boundaryTailTerm, boundaryHeadTerm;
 			boundaryHeadTerm = mPath[0];
 			boundaryTailTerm = mPath[mPath.length - 1];
@@ -555,21 +456,12 @@
 				mHead.closeAPath(mTail, boundaryHeadTerm, info);
 				mHead.openAPath(mTail, boundaryHeadTerm, info);
 			} else {
-<<<<<<< HEAD
-				Occurrence occHead = mInterpolator.getOccurrence(
+				final Occurrence occHead = mInterpolator.getOccurrence(
 								mPath[0], null);
 				mHead.closeAPath(mTail, boundaryHeadTerm, info);
 				mHead.openAPath(mTail, boundaryHeadTerm, info);
-				Occurrence occTail = mInterpolator.getOccurrence(
+				final Occurrence occTail = mInterpolator.getOccurrence(
 								mPath[mPath.length - 1], null);
-=======
-				final Occurrence occHead = mInterpolator.getOccurrence(
-						mPath[0].getFlatTerm());
-				mHead.closeAPath(mTail, boundaryHeadTerm, info);
-				mHead.openAPath(mTail, boundaryHeadTerm, info);
-				final Occurrence occTail = mInterpolator.getOccurrence(
-						mPath[mPath.length - 1].getFlatTerm());
->>>>>>> e26492de
 				mTail.closeAPath(mHead, boundaryTailTerm, info);
 				mTail.openAPath(mHead, boundaryTailTerm, info);
 
@@ -632,7 +524,6 @@
 			mInterpolants[i] = new HashSet<Term>();
 		}
 	}
-<<<<<<< HEAD
 
 	public Term[] computeInterpolants(Term proofTerm) {
 		mEqualities = new HashMap<SymmetricPair<Term>, ApplicationTerm>();
@@ -643,22 +534,10 @@
 				ApplicationTerm eq = (ApplicationTerm) litTermInfo.getAtom();
 				mEqualities.put(new SymmetricPair<Term>(
 								eq.getParameters()[0], eq.getParameters()[1]), eq);
-=======
-	
-	public Term[] computeInterpolants(Clause cl, CCAnnotation annot) {
-		mEqualities = new HashMap<SymmetricPair<CCTerm>,  CCEquality>();
-		for (int i = 0; i < cl.getSize(); i++) {
-			final Literal lit = cl.getLiteral(i);
-			if (lit.negate() instanceof CCEquality) {
-				final CCEquality eq = (CCEquality) lit.negate();
-				mEqualities.put(
-					new SymmetricPair<CCTerm>(eq.getLhs(), eq.getRhs()), eq);
->>>>>>> e26492de
 			}
 		}
 
 		PathInfo mainPath = null;
-<<<<<<< HEAD
 		Object[] paths = proofTermInfo.getPaths();
 		for (int i = 1; i < paths.length; i += 2) {
 			Term[] path = (Term[]) paths[i];
@@ -667,27 +546,12 @@
 			PathInfo pathInfo = new PathInfo(path);
 			mPaths.put(new SymmetricPair<Term>(first, last), pathInfo);
 			if (i == 1){
-=======
-		final CCTerm[][] paths = annot.getPaths();
-		for (int i = 0; i < paths.length; i++) {
-			final CCTerm first = paths[i][0];
-			final CCTerm last = paths[i][paths[i].length - 1];
-			final PathInfo pathInfo = new PathInfo(paths[i]);
-			mPaths.put(new SymmetricPair<CCTerm>(first, last), 
-					pathInfo);
-			if (i == 0) {
->>>>>>> e26492de
 				mainPath = pathInfo;
 			}
 		}
 		mainPath.interpolatePathInfo();
-<<<<<<< HEAD
 		ApplicationTerm diseq = (ApplicationTerm) proofTermInfo.getDiseq();
 		if (diseq != null){
-=======
-		final CCEquality diseq = annot.getDiseq();
-		if (diseq != null) {
->>>>>>> e26492de
 			mainPath.addDiseq(diseq);
 		}
 		mainPath.close();
@@ -698,12 +562,8 @@
 		}
 		return interpolants;
 	}
-<<<<<<< HEAD
-
-=======
-	
+
 	@Override
->>>>>>> e26492de
 	public String toString() {
 		return Arrays.toString(mInterpolants); 
 	}
